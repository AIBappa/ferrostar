[versions]
agp = "8.5.2"
kotlin = "2.0.0"
cargo-ndk = "0.3.4"
ktfmt = "0.19.0"
<<<<<<< HEAD
lifecycleRuntimeComposeAndroid = "2.8.4"
=======
androidx-lifecycle = "2.8.4"
>>>>>>> a62be193
paparazzi = "1.3.4"
desugar_jdk_libs = "2.0.4"
ktx = "1.13.1"
kotlinx-coroutines = "1.8.1"
kotlinx-datetime = "0.6.0"
androidx-appcompat = "1.7.0"
androidx-activity-compose = "1.9.1"
compose = "2024.06.00"
okhttp = "4.12.0"
moshi = "1.15.1"
maplibre-compose = "0.0.15"
junit = "4.13.2"
junitVersion = "1.2.1"
junitCompose = "1.6.8"
espressoCore = "3.6.1"
okhttp-mock = "2.0.0"
mavenPublish = "0.29.0"

[libraries]
desugar_jdk_libs = { module = "com.android.tools:desugar_jdk_libs", version.ref = "desugar_jdk_libs" }
# Kotlin & KotlinX
kotlin-bom = { group = "org.jetbrains.kotlin", name = "kotlin-bom", version.ref = "kotlin" }
kotlinx-coroutines = { group = "org.jetbrains.kotlinx", name = "kotlinx-coroutines-core", version.ref = "kotlinx-coroutines" }
kotlinx-coroutines-test = { group = "org.jetbrains.kotlinx", name = "kotlinx-coroutines-test", version.ref = "kotlinx-coroutines" }
kotlinx-datetime = { group = "org.jetbrains.kotlinx", name = "kotlinx-datetime", version.ref = "kotlinx-datetime" }
# AndroidX
androidx-ktx = { group = "androidx.core", name = "core-ktx", version.ref = "ktx" }
androidx-appcompat = { group = "androidx.appcompat", name = "appcompat", version.ref = "androidx-appcompat" }
androidx-lifecycle-runtime-ktx = { group = "androidx.lifecycle", name = "lifecycle-runtime-ktx", version.ref = "androidx-lifecycle" }
androidx-lifecycle-runtime-compose-android = { module = "androidx.lifecycle:lifecycle-runtime-compose-android", version.ref = "androidx-lifecycle" }
androidx-lifecycle-viewmodel-ktx = { group = "androidx.lifecycle", name = "lifecycle-viewmodel-ktx", version.ref = "androidx-lifecycle" }
androidx-lifecycle-viewmodel-compose = { group = "androidx.lifecycle", name = "lifecycle-viewmodel-compose", version.ref = "androidx-lifecycle" }
# Jetpack Compose
androidx-activity-compose = { group = "androidx.activity", name = "activity-compose", version.ref = "androidx-activity-compose" }
androidx-compose-bom = { group = "androidx.compose", name = "compose-bom", version.ref = "compose" }
androidx-compose-ui = { group = "androidx.compose.ui", name = "ui" }
androidx-compose-ui-graphics = { group = "androidx.compose.ui", name = "ui-graphics" }
androidx-compose-ui-tooling = { group = "androidx.compose.ui", name = "ui-tooling" }
androidx-compose-ui-tooling-preview = { group = "androidx.compose.ui", name = "ui-tooling-preview" }
androidx-compose-material3 = { group = "androidx.compose.material3", name = "material3" }
androidx-compose-material-icon-extended = { group = "androidx.compose.material", name = "material-icons-extended" }
androidx-compose-ui-test-manifest = { group = "androidx.compose.ui", name = "ui-test-manifest" }
# OkHttp & Moshi
okhttp-bom = { group = "com.squareup.okhttp3", name = "okhttp-bom", version.ref = "okhttp" }
okhttp-core = { group = "com.squareup.okhttp3", name = "okhttp" }
moshi = { group = "com.squareup.moshi", name = "moshi", version.ref = "moshi" }
okhttp-mock = { group = "com.github.gmazzo", name = "okhttp-mock", version.ref = "okhttp-mock" }
# MapLibre
maplibre-compose = { group = "io.github.rallista", name = "maplibre-compose", version.ref = "maplibre-compose" }
# Testing
junit = { group = "junit", name = "junit", version.ref = "junit" }
androidx-test-junit = { group = "androidx.test.ext", name = "junit", version.ref = "junitVersion" }
androidx-test-espresso = { group = "androidx.test.espresso", name = "espresso-core", version.ref = "espressoCore" }
androidx-compose-ui-test-junit4 = { group = "androidx.compose.ui", name = "ui-test-junit4", version.ref = "junitCompose" }

[plugins]
androidApplication = { id = "com.android.application", version.ref = "agp" }
jetbrainsKotlinAndroid = { id = "org.jetbrains.kotlin.android", version.ref = "kotlin" }
compose-compiler = { id = "org.jetbrains.kotlin.plugin.compose", version.ref = "kotlin" }
androidLibrary = { id = "com.android.library", version.ref = "agp" }
cargo-ndk = { id = "com.github.willir.rust.cargo-ndk-android", version.ref = "cargo-ndk" }
ktfmt = { id = "com.ncorti.ktfmt.gradle", version.ref = "ktfmt" }
paparazzi = { id = "app.cash.paparazzi", version.ref = "paparazzi" }
mavenPublish = { id = "com.vanniktech.maven.publish", version.ref = "mavenPublish" }<|MERGE_RESOLUTION|>--- conflicted
+++ resolved
@@ -3,11 +3,8 @@
 kotlin = "2.0.0"
 cargo-ndk = "0.3.4"
 ktfmt = "0.19.0"
-<<<<<<< HEAD
 lifecycleRuntimeComposeAndroid = "2.8.4"
-=======
 androidx-lifecycle = "2.8.4"
->>>>>>> a62be193
 paparazzi = "1.3.4"
 desugar_jdk_libs = "2.0.4"
 ktx = "1.13.1"
