--- conflicted
+++ resolved
@@ -135,11 +135,7 @@
   private val _executor = Executors.newSingleThreadScheduledExecutor()
   private val _scope = CoroutineScope(Dispatchers.IO)
   private var _navigationController: Navigator? = null
-<<<<<<< HEAD
-  private var _navState: MutableStateFlow<NavState?> = MutableStateFlow(null)
-=======
   private val _navState: MutableStateFlow<NavState?> = MutableStateFlow(null)
->>>>>>> 4920a801
   private var _state: MutableStateFlow<NavigationState> = MutableStateFlow(NavigationState())
   private var _routeRequestInFlight = false
   private var _lastAutomaticRecalculation: Long? = null
@@ -307,20 +303,12 @@
 
     _navigationController = controller
 
-<<<<<<< HEAD
-    val newNavState = controller.getInitialState(startingLocation)
-    handleStateUpdate(newNavState, startingLocation)
-
-    _navState.update { newNavState }
-    _state.update { NavigationState(tripState = newNavState.tripState, route.geometry, false) }
-=======
     val newState = controller.getInitialState(startingLocation)
 
     handleStateUpdate(newState, startingLocation)
 
     _navState.update { newState }
     _state.update { NavigationState(tripState = newState.tripState, route.geometry, false) }
->>>>>>> 4920a801
   }
 
   fun advanceToNextStep() {
@@ -329,15 +317,6 @@
 
     if (controller != null && location != null) {
       _navState.value?.let {
-<<<<<<< HEAD
-        val newNavState = controller.advanceToNextStep(state = it)
-
-        handleStateUpdate(newNavState, location)
-        _navState.update { newNavState }
-        _state.update { currentValue ->
-          NavigationState(
-              tripState = newNavState.tripState, currentValue.routeGeometry, isCalculatingNewRoute)
-=======
         val newState = controller.advanceToNextStep(state = it)
         handleStateUpdate(newState, location)
 
@@ -345,7 +324,6 @@
         _state.update { currentState ->
           NavigationState(
               tripState = newState.tripState, currentState.routeGeometry, isCalculatingNewRoute)
->>>>>>> 4920a801
         }
       }
     }
@@ -444,16 +422,6 @@
 
     if (controller != null) {
       _navState.value?.let {
-<<<<<<< HEAD
-        val newNavState = controller.advanceToNextStep(state = it)
-
-        handleStateUpdate(newNavState, location)
-
-        _navState.update { newNavState }
-        _state.update { currentValue ->
-          NavigationState(
-              tripState = newNavState.tripState, currentValue.routeGeometry, isCalculatingNewRoute)
-=======
         val newState = controller.updateUserLocation(location = location, state = it)
         handleStateUpdate(newState, location)
 
@@ -461,7 +429,6 @@
         _state.update { currentState ->
           NavigationState(
               tripState = newState.tripState, currentState.routeGeometry, isCalculatingNewRoute)
->>>>>>> 4920a801
         }
       }
     }
