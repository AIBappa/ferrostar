package com.stadiamaps.ferrostar

import android.Manifest
import android.os.Build
import android.os.Bundle
import androidx.activity.compose.rememberLauncherForActivityResult
import androidx.activity.result.contract.ActivityResultContracts
import androidx.compose.foundation.layout.Box
import androidx.compose.foundation.layout.fillMaxSize
import androidx.compose.foundation.layout.padding
import androidx.compose.material3.Button
import androidx.compose.material3.Text
import androidx.compose.runtime.Composable
import androidx.compose.runtime.LaunchedEffect
import androidx.compose.runtime.collectAsState
import androidx.compose.runtime.getValue
import androidx.compose.runtime.mutableStateOf
import androidx.compose.runtime.remember
import androidx.compose.runtime.setValue
import androidx.compose.ui.Alignment
import androidx.compose.ui.Modifier
import androidx.compose.ui.unit.dp
import com.mapbox.mapboxsdk.geometry.LatLng
import com.maplibre.compose.symbols.Circle
<<<<<<< HEAD
import com.stadiamaps.ferrostar.core.DefaultNavigationViewModel
=======
import com.stadiamaps.ferrostar.composeui.runtime.KeepScreenOnDisposableEffect
import com.stadiamaps.ferrostar.core.FerrostarCore
>>>>>>> 6560af9b
import com.stadiamaps.ferrostar.core.NavigationViewModel
import com.stadiamaps.ferrostar.core.SimulatedLocationProvider
import com.stadiamaps.ferrostar.maplibreui.views.DynamicallyOrientingNavigationView
import com.stadiamaps.ferrostar.support.initialSimulatedLocation
import kotlinx.coroutines.launch
import uniffi.ferrostar.GeographicCoordinate
import uniffi.ferrostar.Waypoint
import uniffi.ferrostar.WaypointKind

@Composable
fun DemoNavigationScene(
    savedInstanceState: Bundle?,
    viewModel: NavigationViewModel,
    // This is only used to set the simulated route. Typically you would only need to use
    // a NavigationViewModel.
    locationProvider: SimulatedLocationProvider
) {
<<<<<<< HEAD

  var isStarted by remember { mutableStateOf(false) }

  val defaultNavigationViewModel = viewModel as DefaultNavigationViewModel
  val routes by defaultNavigationViewModel.routes.collectAsState()
=======
  // Keeps the screen on at consistent brightness while this Composable is in the view hierarchy.
  KeepScreenOnDisposableEffect()

  var viewModel by remember { mutableStateOf<NavigationViewModel?>(null) }
>>>>>>> 6560af9b

  // Get location permissions.
  // NOTE: This is NOT a robust suggestion for how to get permissions in a production app.
  // This is simply minimal sample code in as few lines as possible.
  val allPermissions =
      if (Build.VERSION.SDK_INT >= Build.VERSION_CODES.UPSIDE_DOWN_CAKE) {
        arrayOf(
            Manifest.permission.ACCESS_FINE_LOCATION,
            Manifest.permission.ACCESS_COARSE_LOCATION,
            Manifest.permission.POST_NOTIFICATIONS,
            Manifest.permission.FOREGROUND_SERVICE_LOCATION)
      } else {
        arrayOf(
            Manifest.permission.ACCESS_FINE_LOCATION, Manifest.permission.ACCESS_COARSE_LOCATION)
      }

  val permissionsLauncher =
      rememberLauncherForActivityResult(ActivityResultContracts.RequestMultiplePermissions()) {
          permissions ->
        when {
          permissions.getOrDefault(Manifest.permission.ACCESS_FINE_LOCATION, false) -> {
            // TODO
            // onAccess()
          }
          permissions.getOrDefault(Manifest.permission.ACCESS_COARSE_LOCATION, false) -> {
            // TODO
            // onAccess()
          }
          else -> {
            // TODO
            // onFailed()
          }
        }
      }

  // FIXME: This is restarting navigation every time the screen is rotated.
  LaunchedEffect(savedInstanceState) {
    permissionsLauncher.launch(allPermissions)

    // Get the routes on launch.
    defaultNavigationViewModel.getRoutes(
        initialSimulatedLocation,
        listOf(
            Waypoint(
                coordinate = GeographicCoordinate(37.807587, -122.428411),
                kind = WaypointKind.BREAK),
        ))
  }

  // Demo tiles illustrate a basic integration without any API key required,
  // but you can replace the styleURL with any valid MapLibre style URL.
  // See https://stadiamaps.github.io/ferrostar/vendors.html for some vendors.
  // Most vendors offer free API keys for development use.
  Box(modifier = Modifier.fillMaxSize()) {
    DynamicallyOrientingNavigationView(
        modifier = Modifier.fillMaxSize(),
        // These are demo tiles and not very useful.
        // Check https://stadiamaps.github.io/ferrostar/vendors.html for some vendors of vector
        // tiles.
        // Most vendors offer free API keys for development use.
        styleUrl = "https://demotiles.maplibre.org/style.json",
        viewModel = viewModel) { uiState ->
          // Trivial, if silly example of how to add your own overlay layers.
          // (Also incidentally highlights the lag inherent in MapLibre location tracking
          // as-is.)
          uiState.value.snappedLocation?.let {
            Circle(
                center = LatLng(it.coordinates.lat, it.coordinates.lng),
                radius = 10f,
                color = "Blue",
                zIndex = 2,
            )
          }
        }

    if (!isStarted) {
      Button(
          modifier = Modifier.align(Alignment.BottomEnd).padding(16.dp),
          onClick = {
            val route = routes?.firstOrNull() ?: return@Button
            viewModel.startNavigation(route)
            locationProvider.setSimulatedRoute(route)
            isStarted = true
          }) {
            if (routes == null) {
              Text("Loading Routes...")
            } else {
              Text(text = "Start Navigation")
            }
          }
    }
  }
}<|MERGE_RESOLUTION|>--- conflicted
+++ resolved
@@ -22,12 +22,8 @@
 import androidx.compose.ui.unit.dp
 import com.mapbox.mapboxsdk.geometry.LatLng
 import com.maplibre.compose.symbols.Circle
-<<<<<<< HEAD
-import com.stadiamaps.ferrostar.core.DefaultNavigationViewModel
-=======
 import com.stadiamaps.ferrostar.composeui.runtime.KeepScreenOnDisposableEffect
 import com.stadiamaps.ferrostar.core.FerrostarCore
->>>>>>> 6560af9b
 import com.stadiamaps.ferrostar.core.NavigationViewModel
 import com.stadiamaps.ferrostar.core.SimulatedLocationProvider
 import com.stadiamaps.ferrostar.maplibreui.views.DynamicallyOrientingNavigationView
@@ -45,18 +41,10 @@
     // a NavigationViewModel.
     locationProvider: SimulatedLocationProvider
 ) {
-<<<<<<< HEAD
-
-  var isStarted by remember { mutableStateOf(false) }
-
-  val defaultNavigationViewModel = viewModel as DefaultNavigationViewModel
-  val routes by defaultNavigationViewModel.routes.collectAsState()
-=======
   // Keeps the screen on at consistent brightness while this Composable is in the view hierarchy.
   KeepScreenOnDisposableEffect()
 
   var viewModel by remember { mutableStateOf<NavigationViewModel?>(null) }
->>>>>>> 6560af9b
 
   // Get location permissions.
   // NOTE: This is NOT a robust suggestion for how to get permissions in a production app.
