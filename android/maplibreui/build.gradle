plugins {
    alias libs.plugins.androidLibrary
    alias libs.plugins.jetbrainsKotlinAndroid
    alias libs.plugins.ktfmt
}

android {
    namespace 'com.stadiamaps.ferrostar.maplibreui'
    compileSdk 34

    defaultConfig {
        minSdk 25

        testInstrumentationRunner "androidx.test.runner.AndroidJUnitRunner"
        consumerProguardFiles "consumer-rules.pro"
    }

    buildTypes {
        release {
            minifyEnabled false
            proguardFiles getDefaultProguardFile('proguard-android-optimize.txt'), 'proguard-rules.pro'
        }
    }
    compileOptions {
        coreLibraryDesugaringEnabled true
        sourceCompatibility JavaVersion.VERSION_1_8
        targetCompatibility JavaVersion.VERSION_1_8
    }
    kotlinOptions {
        jvmTarget = '1.8'
    }
    buildFeatures {
        compose true
    }
    composeOptions {
        kotlinCompilerExtensionVersion '1.5.14'
    }
    publishing {
        singleVariant('release') {
            withSourcesJar()
            withJavadocJar()
        }
    }
}

dependencies {
    implementation 'androidx.lifecycle:lifecycle-runtime-compose-android:2.8.3'

    // For as long as we support API 25; once we can raise support to 26, all is fine
    coreLibraryDesugaring libs.desugar.jdk.libs

<<<<<<< HEAD
    implementation 'androidx.core:core-ktx:1.13.1'
    implementation platform('org.jetbrains.kotlin:kotlin-bom:1.9.24')
    implementation 'org.jetbrains.kotlinx:kotlinx-datetime:0.6.0'
    implementation 'androidx.appcompat:appcompat:1.7.0'
    implementation 'androidx.activity:activity-compose:1.9.0'
=======
    implementation libs.androidx.ktx
    implementation platform(libs.kotlin.bom)
    implementation libs.androidx.appcompat
    implementation libs.androidx.activity.compose
    implementation libs.androidx.lifecycle.viewmodel.compose
>>>>>>> 3c1bf671

    implementation platform(libs.androidx.compose.bom)
    implementation libs.androidx.compose.ui
    implementation libs.androidx.compose.ui.graphics
    implementation libs.androidx.compose.ui.tooling
    implementation libs.androidx.compose.material3

<<<<<<< HEAD
    implementation 'androidx.lifecycle:lifecycle-viewmodel-compose:2.8.3'

    api 'io.github.rallista:maplibre-compose:0.0.9'
=======
    api libs.maplibre.compose
>>>>>>> 3c1bf671

    implementation project(':core')
    implementation project(':composeui')

    testImplementation libs.junit
    androidTestImplementation libs.androidx.test.junit
    androidTestImplementation libs.androidx.test.espresso
    debugImplementation libs.androidx.compose.ui.test.manifest
}

publishing {
    publications {
        "${project.name}-release"(MavenPublication) {
            groupId = 'com.stadiamaps.ferrostar'
            artifactId = 'maplibreui'
            version = project.version

            afterEvaluate {
                from components.release
            }
        }
    }
}<|MERGE_RESOLUTION|>--- conflicted
+++ resolved
@@ -49,19 +49,11 @@
     // For as long as we support API 25; once we can raise support to 26, all is fine
     coreLibraryDesugaring libs.desugar.jdk.libs
 
-<<<<<<< HEAD
-    implementation 'androidx.core:core-ktx:1.13.1'
-    implementation platform('org.jetbrains.kotlin:kotlin-bom:1.9.24')
-    implementation 'org.jetbrains.kotlinx:kotlinx-datetime:0.6.0'
-    implementation 'androidx.appcompat:appcompat:1.7.0'
-    implementation 'androidx.activity:activity-compose:1.9.0'
-=======
     implementation libs.androidx.ktx
     implementation platform(libs.kotlin.bom)
     implementation libs.androidx.appcompat
     implementation libs.androidx.activity.compose
     implementation libs.androidx.lifecycle.viewmodel.compose
->>>>>>> 3c1bf671
 
     implementation platform(libs.androidx.compose.bom)
     implementation libs.androidx.compose.ui
@@ -69,13 +61,7 @@
     implementation libs.androidx.compose.ui.tooling
     implementation libs.androidx.compose.material3
 
-<<<<<<< HEAD
-    implementation 'androidx.lifecycle:lifecycle-viewmodel-compose:2.8.3'
-
-    api 'io.github.rallista:maplibre-compose:0.0.9'
-=======
     api libs.maplibre.compose
->>>>>>> 3c1bf671
 
     implementation project(':core')
     implementation project(':composeui')
