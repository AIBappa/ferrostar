package com.stadiamaps.ferrostar.maplibreui.extensions

import com.maplibre.compose.camera.MapViewCamera

/**
<<<<<<< HEAD
 * The centered camera configuration for navigation. This configuration sets the camera to track the
 * user, with a zoom of 16 and a pitch of 45 degrees.
 *
 * @return The navigation MapViewCamera
 */
fun MapViewCamera.Companion.NavigationCentered(): MapViewCamera {
=======
 * The centered camera configuration for automotive navigation.
 *
 * This configuration sets the camera to track the user, with a zoom of 16 degrees and a pitch of 45
 * degrees.
 *
 * @return The navigation MapViewCamera
 */
fun MapViewCamera.Companion.AutomotiveNavigationCentered(): MapViewCamera {
>>>>>>> 211e0cbf
  return MapViewCamera.TrackingUserLocationWithBearing(zoom = 16.0, pitch = 45.0)
}<|MERGE_RESOLUTION|>--- conflicted
+++ resolved
@@ -3,14 +3,6 @@
 import com.maplibre.compose.camera.MapViewCamera
 
 /**
-<<<<<<< HEAD
- * The centered camera configuration for navigation. This configuration sets the camera to track the
- * user, with a zoom of 16 and a pitch of 45 degrees.
- *
- * @return The navigation MapViewCamera
- */
-fun MapViewCamera.Companion.NavigationCentered(): MapViewCamera {
-=======
  * The centered camera configuration for automotive navigation.
  *
  * This configuration sets the camera to track the user, with a zoom of 16 degrees and a pitch of 45
@@ -19,6 +11,5 @@
  * @return The navigation MapViewCamera
  */
 fun MapViewCamera.Companion.AutomotiveNavigationCentered(): MapViewCamera {
->>>>>>> 211e0cbf
   return MapViewCamera.TrackingUserLocationWithBearing(zoom = 16.0, pitch = 45.0)
 }