//! The navigation state machine.

pub mod models;

#[cfg(test)]
pub(crate) mod test_helpers;

use crate::{
    algorithms::{
        advance_step, calculate_trip_progress, should_advance_to_next_step,
        snap_user_location_to_line,
    },
    models::{Route, UserLocation},
};
use geo::{HaversineDistance, Point};
use models::{NavigationControllerConfig, StepAdvanceStatus, TripState};

<<<<<<< HEAD
#[cfg(feature = "wasm-bindgen")]
use wasm_bindgen::{prelude::wasm_bindgen, JsValue};

/// Manages the navigation lifecycle of a route, reacting to inputs like user location updates
/// and returning a new state.
/// If you want to recalculate a new route, you need to create a new navigation controller.
=======
/// Manages the navigation lifecycle through a route,
/// returning an updated state given inputs like user location.
>>>>>>> 24e283dc
///
/// Notes for implementing a new platform:
/// - A controller is bound to a single route; if you want recalculation, create a new instance.
/// - This is a pure type (no interior mutability), so a core function of your platform code is responsibly managing mutable state.
#[cfg_attr(feature = "uniffi", derive(uniffi::Object))]
pub struct NavigationController {
    route: Route,
    config: NavigationControllerConfig,
}

#[cfg_attr(feature = "uniffi", uniffi::export)]
impl NavigationController {
    #[cfg_attr(feature = "uniffi", uniffi::constructor)]
    /// Create a navigation controller for a route and configuration.
    pub fn new(route: Route, config: NavigationControllerConfig) -> Self {
        Self { route, config }
    }

    /// Returns initial trip state as if the user had just started the route with no progress.
    pub fn get_initial_state(&self, location: UserLocation) -> TripState {
        let remaining_steps = self.route.steps.clone();

        let Some(current_route_step) = remaining_steps.first() else {
            // Bail early; if we don't have any steps, this is a useless route
            return TripState::Complete;
        };

        let current_step_linestring = current_route_step.get_linestring();
        let snapped_user_location = snap_user_location_to_line(location, &current_step_linestring);
        let progress = calculate_trip_progress(
            &snapped_user_location.into(),
            &current_step_linestring,
            &remaining_steps,
        );
        let deviation = self.config.route_deviation_tracking.check_route_deviation(
            location,
            &self.route,
            current_route_step,
        );
        let visual_instruction = current_route_step
            .get_active_visual_instruction(progress.distance_to_next_maneuver)
            .cloned();
        let spoken_instruction = current_route_step
            .get_current_spoken_instruction(progress.distance_to_next_maneuver)
            .cloned();

        TripState::Navigating {
            snapped_user_location,
            remaining_steps: remaining_steps.clone(),
            // Skip the first waypoint, as it is the current one
            remaining_waypoints: self.route.waypoints.iter().skip(1).copied().collect(),
            progress,
            deviation,
            visual_instruction,
            spoken_instruction,
        }
    }

    /// Advances navigation to the next step.
    ///
    /// Depending on the advancement strategy, this may be automatic.
    /// For other cases, it is desirable to advance to the next step manually (ex: walking in an
    /// urban tunnel). We leave this decision to the app developer and provide this as a convenience.
    pub fn advance_to_next_step(&self, state: &TripState) -> TripState {
        match state {
            TripState::Navigating {
                snapped_user_location,
                ref remaining_steps,
                ref remaining_waypoints,
                deviation,
                ..
            } => {
                // FIXME: This logic is mostly duplicated below
                let update = advance_step(remaining_steps);
                match update {
                    StepAdvanceStatus::Advanced {
                        step: current_step,
                        linestring,
                    } => {
                        // Apply the updates
                        let mut remaining_steps = remaining_steps.clone();
                        remaining_steps.remove(0);

                        // Update remaining waypoints
                        let should_advance_waypoint = if let Some(waypoint) =
                            remaining_waypoints.first()
                        {
                            let current_location: Point = snapped_user_location.coordinates.into();
                            let next_waypoint: Point = waypoint.coordinate.into();
                            // TODO: This is just a hard-coded threshold for the time being.
                            // More sophisticated behavior will take some time and use cases, so punting on this for now.
                            current_location.haversine_distance(&next_waypoint) < 100.0
                        } else {
                            false
                        };

                        let remaining_waypoints = if should_advance_waypoint {
                            let mut remaining_waypoints = remaining_waypoints.clone();
                            remaining_waypoints.remove(0);
                            remaining_waypoints
                        } else {
                            remaining_waypoints.clone()
                        };

                        let progress = calculate_trip_progress(
                            &(*snapped_user_location).into(),
                            &linestring,
                            &remaining_steps,
                        );

                        let visual_instruction = current_step
                            .get_active_visual_instruction(progress.distance_to_next_maneuver)
                            .cloned();
                        let spoken_instruction = current_step
                            .get_current_spoken_instruction(progress.distance_to_next_maneuver)
                            .cloned();

                        TripState::Navigating {
                            snapped_user_location: *snapped_user_location,
                            remaining_steps,
                            remaining_waypoints,
                            progress,
                            // NOTE: We *can't* run deviation calculations in this method,
                            // as it requires a non-snapped user location.
                            deviation: *deviation,
                            visual_instruction,
                            spoken_instruction,
                        }
                    }
                    StepAdvanceStatus::EndOfRoute => TripState::Complete,
                }
            }
            // It's tempting to throw an error here, since the caller should know better, but
            // a mistake like this is technically harmless.
            TripState::Complete => TripState::Complete,
        }
    }

    /// Updates the user's current location and updates the navigation state accordingly.
    pub fn update_user_location(&self, location: UserLocation, state: &TripState) -> TripState {
        match state {
            TripState::Navigating {
                ref remaining_steps,
                ref remaining_waypoints,
                deviation,
                visual_instruction,
                spoken_instruction,
                ..
            } => {
                let Some(current_step) = remaining_steps.first() else {
                    return TripState::Complete;
                };

                //
                // Core navigation logic
                //

                // Find the nearest point on the route line
                let current_step_linestring = current_step.get_linestring();
                let snapped_user_location =
                    snap_user_location_to_line(location, &current_step_linestring);
                let progress = calculate_trip_progress(
                    &snapped_user_location.into(),
                    &current_step_linestring,
                    remaining_steps,
                );
                let intermediate_state = TripState::Navigating {
                    snapped_user_location,
                    remaining_steps: remaining_steps.clone(),
                    remaining_waypoints: remaining_waypoints.clone(),
                    progress,
                    deviation: *deviation,
                    visual_instruction: visual_instruction.clone(),
                    spoken_instruction: spoken_instruction.clone(),
                };

                match if should_advance_to_next_step(
                    &current_step_linestring,
                    remaining_steps.get(1),
                    &location,
                    self.config.step_advance,
                ) {
                    // Advance to the next step
                    self.advance_to_next_step(&intermediate_state)
                } else {
                    // Do not advance
                    intermediate_state
                } {
                    TripState::Navigating {
                        snapped_user_location,
                        remaining_steps,
                        remaining_waypoints,
                        progress,
                        deviation: _,
                        visual_instruction: _,
                        spoken_instruction: _,
                    } => {
                        // Recalculate deviation. This happens later, as the current step may have changed.
                        // The distance to the next maneuver will be updated by advance_to_next_step if needed.
                        let current_step = remaining_steps
                            .first()
                            .expect("Invalid state: navigating with zero remaining steps.");
                        let deviation = self.config.route_deviation_tracking.check_route_deviation(
                            location,
                            &self.route,
                            current_step,
                        );

                        let visual_instruction = current_step
                            .get_active_visual_instruction(progress.distance_to_next_maneuver)
                            .cloned();
                        let spoken_instruction = current_step
                            .get_current_spoken_instruction(progress.distance_to_next_maneuver)
                            .cloned();

                        TripState::Navigating {
                            snapped_user_location,
                            remaining_steps,
                            remaining_waypoints,
                            progress,
                            deviation,
                            visual_instruction,
                            spoken_instruction,
                        }
                    }
                    TripState::Complete => TripState::Complete,
                }
            }
            // Terminal state
            TripState::Complete => TripState::Complete,
        }
    }
}

/// JavaScript wrapper for `NavigationController`.
#[cfg(feature = "wasm-bindgen")]
#[wasm_bindgen(js_name = NavigationController)]
pub struct JsNavigationController(NavigationController);

#[cfg(feature = "wasm-bindgen")]
#[wasm_bindgen(js_class = NavigationController)]
impl JsNavigationController {
    #[wasm_bindgen(constructor)]
    pub fn new(route: JsValue, config: JsValue) -> Result<JsNavigationController, JsValue> {
        let route: Route = serde_wasm_bindgen::from_value(route)?;
        let config: NavigationControllerConfig = serde_wasm_bindgen::from_value(config)?;

        Ok(JsNavigationController(NavigationController::new(
            route, config,
        )))
    }

    pub fn get_initial_state(&self, location: JsValue) -> Result<JsValue, JsValue> {
        let location: UserLocation = serde_wasm_bindgen::from_value(location)?;

        serde_wasm_bindgen::to_value(&self.0.get_initial_state(location))
            .map_err(|e| JsValue::from_str(&format!("{:?}", e)))
    }

    pub fn advance_to_next_step(&self, state: JsValue) -> Result<JsValue, JsValue> {
        let state: TripState = serde_wasm_bindgen::from_value(state)?;

        serde_wasm_bindgen::to_value(&self.0.advance_to_next_step(&state))
            .map_err(|e| JsValue::from_str(&format!("{:?}", e)))
    }

    pub fn update_user_location(
        &self,
        location: JsValue,
        state: JsValue,
    ) -> Result<JsValue, JsValue> {
        let location: UserLocation = serde_wasm_bindgen::from_value(location)?;
        let state: TripState = serde_wasm_bindgen::from_value(state)?;

        serde_wasm_bindgen::to_value(&self.0.update_user_location(location, &state))
            .map_err(|e| JsValue::from_str(&format!("{:?}", e)))
    }
}<|MERGE_RESOLUTION|>--- conflicted
+++ resolved
@@ -15,17 +15,11 @@
 use geo::{HaversineDistance, Point};
 use models::{NavigationControllerConfig, StepAdvanceStatus, TripState};
 
-<<<<<<< HEAD
 #[cfg(feature = "wasm-bindgen")]
 use wasm_bindgen::{prelude::wasm_bindgen, JsValue};
 
-/// Manages the navigation lifecycle of a route, reacting to inputs like user location updates
-/// and returning a new state.
-/// If you want to recalculate a new route, you need to create a new navigation controller.
-=======
 /// Manages the navigation lifecycle through a route,
 /// returning an updated state given inputs like user location.
->>>>>>> 24e283dc
 ///
 /// Notes for implementing a new platform:
 /// - A controller is bound to a single route; if you want recalculation, create a new instance.
