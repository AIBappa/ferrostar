--- conflicted
+++ resolved
@@ -141,11 +141,7 @@
             annotation_json,
         };
         let next_advance = Arc::clone(&self.config.step_advance_condition);
-<<<<<<< HEAD
-        return NavState::new(trip_state, next_advance, None);
-=======
-        NavState::new(trip_state, next_advance)
->>>>>>> e48ff957
+        NavState::new(trip_state, next_advance, None)
     }
 
     /// Advances navigation to the next step (or finishes the route).
