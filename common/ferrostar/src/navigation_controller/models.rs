//! State and configuration data models.

#[cfg(feature = "wasm-bindgen")]
use super::step_advance::JsStepAdvanceCondition;
use crate::algorithms::distance_between_locations;
use crate::deviation_detection::{RouteDeviation, RouteDeviationTracking};
use crate::models::{
    Route, RouteStep, SpokenInstruction, UserLocation, VisualInstruction, Waypoint,
};
#[cfg(feature = "alloc")]
use alloc::vec::Vec;
use chrono::{DateTime, Utc};
#[cfg(any(feature = "wasm-bindgen", test))]
use serde::{Deserialize, Serialize};
use std::sync::Arc;
#[cfg(feature = "wasm-bindgen")]
use tsify::Tsify;

use super::step_advance::conditions::ManualStepCondition;
use super::step_advance::StepAdvanceCondition;

/// The navigation state.
///
/// This is typically created from an initial trip state
/// and conditions for advancing navigation to the next step.
/// Any internal navigation state is packed in here so that
/// the navigation controller can remain functionally pure.
#[derive(Clone)]
#[cfg_attr(feature = "uniffi", derive(uniffi::Record))]
pub struct NavState {
    trip_state: TripState,
    // This has to be here because we actually do need to update internal state that changes throughout navigation.
    step_advance_condition: Arc<dyn StepAdvanceCondition>,
}

impl NavState {
    /// Creates a new navigation state with the provided trip state and step advance condition.
    pub fn new(
        trip_state: TripState,
        step_advance_condition: Arc<dyn StepAdvanceCondition>,
    ) -> Self {
        Self {
            trip_state,
            step_advance_condition,
        }
    }

    /// Creates a new idle navigation state (no trip currently in progress, but still tracking the user's location).
    pub fn idle(user_location: Option<UserLocation>) -> Self {
        Self {
            trip_state: TripState::Idle { user_location },
            step_advance_condition: Arc::new(ManualStepCondition {}), // No op condition.
        }
    }

    /// Creates a navigation state indicating the trip is complete (arrived at the destination but still tracking the user's location).
    ///
    /// The summary is retained as a snapshot (the caller should have this from the last known state).
    pub fn complete(user_location: UserLocation, last_summary: TripSummary) -> Self {
        Self {
            trip_state: TripState::Complete {
                user_location,
                summary: TripSummary {
                    ended_at: Some(Utc::now()),
                    ..last_summary
                },
            },
            step_advance_condition: Arc::new(ManualStepCondition {}), // No op condition.
        }
    }

    #[inline]
    pub fn trip_state(&self) -> TripState {
        self.trip_state.clone()
    }

    #[inline]
    pub fn step_advance_condition(&self) -> Arc<dyn StepAdvanceCondition> {
        self.step_advance_condition.clone()
    }
}

#[cfg(feature = "wasm-bindgen")]
#[derive(Serialize, Deserialize, Tsify)]
#[serde(rename_all = "camelCase")]
#[tsify(into_wasm_abi, from_wasm_abi)]
pub struct JsNavState {
    trip_state: TripState,
    // This has to be here because we actually do need to update internal state that changes throughout navigation.
    step_advance_condition: JsStepAdvanceCondition,
}

#[cfg(feature = "wasm-bindgen")]
impl From<JsNavState> for NavState {
    fn from(value: JsNavState) -> Self {
        Self {
            trip_state: value.trip_state,
            step_advance_condition: value.step_advance_condition.into(),
        }
    }
}

#[cfg(feature = "wasm-bindgen")]
impl From<NavState> for JsNavState {
    fn from(value: NavState) -> Self {
        Self {
            trip_state: value.trip_state,
            step_advance_condition: value.step_advance_condition.to_js(),
        }
    }
}

/// High-level state describing progress through a route.
#[derive(Debug, Clone, PartialEq)]
#[cfg_attr(feature = "uniffi", derive(uniffi::Record))]
#[cfg_attr(any(feature = "wasm-bindgen", test), derive(Serialize, Deserialize))]
#[cfg_attr(feature = "wasm-bindgen", derive(Tsify))]
#[cfg_attr(any(feature = "wasm-bindgen", test), serde(rename_all = "camelCase"))]
#[cfg_attr(feature = "wasm-bindgen", tsify(into_wasm_abi, from_wasm_abi))]
pub struct TripProgress {
    /// The distance to the next maneuver, in meters.
    pub distance_to_next_maneuver: f64,
    /// The total distance remaining in the trip, in meters.
    ///
    /// This is the sum of the distance remaining in the current step and the distance remaining in all subsequent steps.
    pub distance_remaining: f64,
    /// The total duration remaining in the trip, in seconds.
    pub duration_remaining: f64,
}

/// Information pertaining to the user's full navigation trip. This includes
/// simple stats like total duration and distance.
#[derive(Debug, Clone, PartialEq)]
#[cfg_attr(feature = "uniffi", derive(uniffi::Record))]
#[cfg_attr(any(feature = "wasm-bindgen", test), derive(Serialize, Deserialize))]
#[cfg_attr(feature = "wasm-bindgen", derive(Tsify))]
#[cfg_attr(any(feature = "wasm-bindgen", test), serde(rename_all = "camelCase"))]
#[cfg_attr(feature = "wasm-bindgen", tsify(into_wasm_abi, from_wasm_abi))]
pub struct TripSummary {
    /// The total raw distance traveled in the trip, in meters.
    pub distance_traveled: f64,
    /// The total snapped distance traveled in the trip, in meters.
    pub snapped_distance_traveled: f64,
    /// When the trip was started.
    #[cfg_attr(feature = "wasm-bindgen", tsify(type = "Date"))]
    pub started_at: DateTime<Utc>,
    /// When the trip was completed or canceled.
    #[cfg_attr(feature = "wasm-bindgen", tsify(type = "Date | null"))]
    pub ended_at: Option<DateTime<Utc>>,
}

impl TripSummary {
    pub(crate) fn update(
        &self,
        previous_location: &UserLocation,
        current_location: &UserLocation,
        previous_snapped_location: &UserLocation,
        current_snapped_location: &UserLocation,
    ) -> Self {
        // Calculate distance increment between the user locations.
        let distance_increment = distance_between_locations(previous_location, current_location);
        let snapped_distance_increment =
            distance_between_locations(previous_snapped_location, current_snapped_location);

        TripSummary {
            distance_traveled: self.distance_traveled + distance_increment,
            snapped_distance_traveled: self.snapped_distance_traveled + snapped_distance_increment,
            started_at: self.started_at,
            ended_at: self.ended_at,
        }
    }
}

/// The state of a navigation session.
///
/// This is produced by [`NavigationController`](super::NavigationController) methods
/// including [`get_initial_state`](super::NavigationController::get_initial_state)
/// and [`update_user_location`](super::NavigationController::update_user_location).
#[derive(Debug, Clone, PartialEq)]
#[cfg_attr(feature = "uniffi", derive(uniffi::Enum))]
#[cfg_attr(any(feature = "wasm-bindgen", test), derive(Serialize, Deserialize))]
#[cfg_attr(feature = "wasm-bindgen", derive(Tsify))]
#[cfg_attr(feature = "wasm-bindgen", tsify(into_wasm_abi, from_wasm_abi))]
#[allow(clippy::large_enum_variant)]
pub enum TripState {
    /// The navigation controller is idle and there is no active trip.
    Idle { user_location: Option<UserLocation> },
    #[cfg_attr(feature = "wasm-bindgen", serde(rename_all = "camelCase"))]
    /// The navigation controller is actively navigating a trip.
    Navigating {
        /// The index of the closest coordinate to the user's snapped location.
        ///
        /// This index is relative to the *current* [`RouteStep`]'s geometry.
        current_step_geometry_index: Option<u64>,
        /// The user's raw location.
        ///
        /// This is more useful than the snapped location when the user is off route,
        /// or in special situations like pedestrian navigation.
        user_location: UserLocation,
        /// The user's location as if they were exactly on the route.
        ///
        /// This is derived by snapping the latitude and longitude to the closest point on the route line,
        /// regardless of where they actually are.
        /// This is desirable as it makes the navigation experience better for vehicular navigation,
        /// removing GPS noise as long as the user is deemed to be on the route.
        ///
        /// All other properties from the [`UserLocation`], including speed and course,
        /// are not affected by snapping.
        snapped_user_location: UserLocation,
        /// The ordered list of steps that remain in the trip.
        ///
        /// The step at the front of the list is always the current step.
        /// We currently assume that you cannot move backward to a previous step.
        remaining_steps: Vec<RouteStep>,
        /// Remaining waypoints to visit on the route.
        ///
        /// The waypoint at the front of the list is always the *next* waypoint "goal."
        /// Unlike the current step, there is no value in tracking the "current" waypoint,
        /// as the main use of waypoints is recalculation when the user deviates from the route.
        /// (In most use cases, a route will have only two waypoints, but more complex use cases
        /// may have multiple intervening points that are visited along the route.)
        /// This list is updated as the user advances through the route.
        remaining_waypoints: Vec<Waypoint>,
        /// The trip progress includes information that is useful for showing the
        /// user's progress along the full navigation trip, the route and its components.
        progress: TripProgress,
        /// Information pertaining to the user's full navigation trip. This includes
        /// simple stats like total duration, and distance.
        summary: TripSummary,
        /// The route deviation status: is the user following the route or not?
        deviation: RouteDeviation,
        /// The visual instruction that should be displayed in the user interface.
        visual_instruction: Option<VisualInstruction>,
        /// The most recent spoken instruction that should be synthesized using TTS.
        ///
        /// Note it is the responsibility of the platform layer to ensure that utterances are not synthesized multiple times. This property simply reports the current spoken instruction.
        spoken_instruction: Option<SpokenInstruction>,
        /// Annotation data at the current location.
        /// This is represented as a json formatted byte array to allow for flexible encoding of custom annotations.
        annotation_json: Option<String>,
    },
    /// The navigation controller has reached the end of the trip.
    Complete {
        user_location: UserLocation,
        /// Information pertaining to the user's full navigation trip. This includes
        /// simple stats like total duration, and distance.
        summary: TripSummary,
    },
}

#[cfg_attr(feature = "uniffi", derive(uniffi::Record))]
#[derive(Clone, Debug, PartialEq)]
#[cfg_attr(any(feature = "wasm-bindgen", test), derive(Serialize, Deserialize))]
#[cfg_attr(feature = "wasm-bindgen", derive(Tsify))]
#[cfg_attr(feature = "wasm-bindgen", tsify(into_wasm_abi, from_wasm_abi))]
pub struct NavState {
    pub trip_state: TripState,
    pub recording_events: Option<Vec<NavigationRecordingEvent>>,
}

impl NavState {
    pub fn trip_state(&self) -> &TripState {
        &self.trip_state
    }
}

impl From<TripState> for NavState {
    fn from(trip_state: TripState) -> Self {
        Self {
            trip_state,
            recording_events: None,
        }
    }
}

#[allow(clippy::large_enum_variant)]
pub enum StepAdvanceStatus {
    /// Navigation has advanced, and the information on the next step is embedded.
    Advanced { step: RouteStep },
    /// Navigation has reached the end of the route.
    EndOfRoute,
}

/// Controls filtering/post-processing of user course by the [`NavigationController`].
#[derive(Debug, Copy, Clone)]
#[cfg_attr(feature = "uniffi", derive(uniffi::Enum))]
#[cfg_attr(feature = "wasm-bindgen", derive(Deserialize, Tsify))]
#[cfg_attr(feature = "wasm-bindgen", tsify(from_wasm_abi))]
pub enum CourseFiltering {
    /// Snap the user's course to the current step's linestring using the next index in the step's geometry.
    ///
    // TODO: We could make this more flexible by allowing the user to specify number of indices to average, etc.
    SnapToRoute,

    /// Use the raw course as reported by the location provider with no processing.
    Raw,
}

/// Controls when a waypoint should be marked as complete.
///
/// While a route may consist of thousands of points, waypoints are special.
/// A simple trip will have only one waypoint: the final destination.
/// A more complex trip may have several intermediate stops.
/// Just as the navigation state keeps track of which steps remain in the route,
/// it also tracks which waypoints are still remaining.
///
/// Tracking waypoints enables Ferrostar to reroute users when they stray off the route line.
/// The waypoint advance mode specifies how the framework decides
/// that a waypoint has been visited (and is removed from the list).
///
/// NOTE: Advancing to the next *step* and advancing to the next *waypoint*
/// are separate processes.
/// This will not normally cause any issues, but keep in mind that
/// manually advancing to the next step does not *necessarily* imply
/// that the waypoint will be marked as complete!
#[derive(Debug, Copy, Clone)]
#[cfg_attr(feature = "uniffi", derive(uniffi::Enum))]
#[cfg_attr(feature = "wasm-bindgen", derive(Deserialize, Tsify))]
#[cfg_attr(feature = "wasm-bindgen", tsify(from_wasm_abi))]
pub enum WaypointAdvanceMode {
    /// Advance when the waypoint is within a certain range of meters from the user's location.
    WaypointWithinRange(f64),
}

#[derive(Clone)]
#[cfg_attr(feature = "uniffi", derive(uniffi::Record))]
pub struct NavigationControllerConfig {
    /// Configures when navigation advances to the next waypoint in the route.
    pub waypoint_advance: WaypointAdvanceMode,
    /// Configures when navigation advances to the next step in the route.
    pub step_advance_condition: Arc<dyn StepAdvanceCondition>,
    /// A special advance condition used for the final 2 route steps (last and arrival).
    ///
    /// This exists because several of our step advance conditions require entry and
    /// exit from a step's geometry. The end of the route/arrival doesn't always accommodate
    /// the expected location updates for the core step advance condition.
    pub arrival_step_advance_condition: Arc<dyn StepAdvanceCondition>,
    /// Configures when the user is deemed to be off course.
    ///
    /// NOTE: This is distinct from the action that is taken.
    /// It is only the determination that the user has deviated from the expected route.
    pub route_deviation_tracking: RouteDeviationTracking,
    /// Configures how the heading component of the snapped location is reported in [`TripState`].
    pub snapped_location_course_filtering: CourseFiltering,
}

#[cfg(feature = "wasm-bindgen")]
#[derive(Deserialize, Tsify)]
#[serde(rename_all = "camelCase")]
#[tsify(from_wasm_abi)]
pub struct JsNavigationControllerConfig {
    /// Configures when navigation advances to the next waypoint in the route.
    pub waypoint_advance: WaypointAdvanceMode,
    /// Configures when navigation advances to the next step in the route.
    pub step_advance_condition: JsStepAdvanceCondition,
    /// A special advance condition used for the final 2 route steps (last and arrival).
    ///
    /// This exists because several of our step advance conditions require entry and
    /// exit from a step's geometry. The end of the route/arrival doesn't always accommodate
    /// the expected location updates for the core step advance condition.
    pub arrival_step_advance_condition: JsStepAdvanceCondition,
    /// Configures when the user is deemed to be off course.
    ///
    /// NOTE: This is distinct from the action that is taken.
    /// It is only the determination that the user has deviated from the expected route.
    pub route_deviation_tracking: RouteDeviationTracking,
    /// Configures how the heading component of the snapped location is reported in [`TripState`].
    pub snapped_location_course_filtering: CourseFiltering,
}

<<<<<<< HEAD
#[cfg_attr(feature = "uniffi", derive(uniffi::Record))]
#[derive(Clone, Debug, PartialEq)]
#[cfg_attr(any(feature = "wasm-bindgen", test), derive(Serialize, Deserialize))]
#[cfg_attr(feature = "wasm-bindgen", derive(Tsify))]
=======
#[cfg(feature = "wasm-bindgen")]
impl From<JsNavigationControllerConfig> for NavigationControllerConfig {
    fn from(js_config: JsNavigationControllerConfig) -> Self {
        Self {
            waypoint_advance: js_config.waypoint_advance,
            step_advance_condition: js_config.step_advance_condition.into(),
            arrival_step_advance_condition: js_config.arrival_step_advance_condition.into(),
            route_deviation_tracking: js_config.route_deviation_tracking,
            snapped_location_course_filtering: js_config.snapped_location_course_filtering,
        }
    }
}

>>>>>>> 4920a801
pub struct NavigationRecordingEvent {
    /// The timestamp of the event.
    pub timestamp: i64,
    /// Data associated with the event.
    pub event_data: NavigationRecordingEventData,
}

#[cfg_attr(feature = "uniffi", derive(uniffi::Enum))]
#[derive(Clone, Debug, PartialEq)]
#[cfg_attr(any(feature = "wasm-bindgen", test), derive(Serialize, Deserialize))]
#[cfg_attr(feature = "wasm-bindgen", derive(Tsify))]
pub enum NavigationRecordingEventData {
    LocationUpdate {
        /// Updated user location.
        user_location: UserLocation,
    },
    TripStateUpdate {
        /// Updated trip state.
        trip_state: TripState,
    },
    RouteUpdate {
        /// Updated route steps.
        route: Route,
    },
    Error {
        /// Error message.
        error_message: String,
    },
}<|MERGE_RESOLUTION|>--- conflicted
+++ resolved
@@ -31,6 +31,7 @@
     trip_state: TripState,
     // This has to be here because we actually do need to update internal state that changes throughout navigation.
     step_advance_condition: Arc<dyn StepAdvanceCondition>,
+    recording_events: Option<Vec<NavigationRecordingEvent>>,
 }
 
 impl NavState {
@@ -38,10 +39,12 @@
     pub fn new(
         trip_state: TripState,
         step_advance_condition: Arc<dyn StepAdvanceCondition>,
+        recording_events: Option<Vec<NavigationRecordingEvent>>,
     ) -> Self {
         Self {
             trip_state,
             step_advance_condition,
+            recording_events,
         }
     }
 
@@ -50,22 +53,29 @@
         Self {
             trip_state: TripState::Idle { user_location },
             step_advance_condition: Arc::new(ManualStepCondition {}), // No op condition.
+            recording_events: None,
         }
     }
 
     /// Creates a navigation state indicating the trip is complete (arrived at the destination but still tracking the user's location).
     ///
     /// The summary is retained as a snapshot (the caller should have this from the last known state).
-    pub fn complete(user_location: UserLocation, last_summary: TripSummary) -> Self {
+    pub fn complete(
+        user_location: UserLocation,
+        recording_events: Option<Vec<NavigationRecordingEvent>>,
+        last_summary: TripSummary,
+    ) -> Self {
         Self {
             trip_state: TripState::Complete {
                 user_location,
+
                 summary: TripSummary {
                     ended_at: Some(Utc::now()),
                     ..last_summary
                 },
             },
             step_advance_condition: Arc::new(ManualStepCondition {}), // No op condition.
+            recording_events,
         }
     }
 
@@ -77,6 +87,11 @@
     #[inline]
     pub fn step_advance_condition(&self) -> Arc<dyn StepAdvanceCondition> {
         self.step_advance_condition.clone()
+    }
+
+    #[inline]
+    pub fn recording_events(&self) -> Option<Vec<NavigationRecordingEvent>> {
+        self.recording_events.clone()
     }
 }
 
@@ -246,31 +261,6 @@
         /// simple stats like total duration, and distance.
         summary: TripSummary,
     },
-}
-
-#[cfg_attr(feature = "uniffi", derive(uniffi::Record))]
-#[derive(Clone, Debug, PartialEq)]
-#[cfg_attr(any(feature = "wasm-bindgen", test), derive(Serialize, Deserialize))]
-#[cfg_attr(feature = "wasm-bindgen", derive(Tsify))]
-#[cfg_attr(feature = "wasm-bindgen", tsify(into_wasm_abi, from_wasm_abi))]
-pub struct NavState {
-    pub trip_state: TripState,
-    pub recording_events: Option<Vec<NavigationRecordingEvent>>,
-}
-
-impl NavState {
-    pub fn trip_state(&self) -> &TripState {
-        &self.trip_state
-    }
-}
-
-impl From<TripState> for NavState {
-    fn from(trip_state: TripState) -> Self {
-        Self {
-            trip_state,
-            recording_events: None,
-        }
-    }
 }
 
 #[allow(clippy::large_enum_variant)]
@@ -368,12 +358,6 @@
     pub snapped_location_course_filtering: CourseFiltering,
 }
 
-<<<<<<< HEAD
-#[cfg_attr(feature = "uniffi", derive(uniffi::Record))]
-#[derive(Clone, Debug, PartialEq)]
-#[cfg_attr(any(feature = "wasm-bindgen", test), derive(Serialize, Deserialize))]
-#[cfg_attr(feature = "wasm-bindgen", derive(Tsify))]
-=======
 #[cfg(feature = "wasm-bindgen")]
 impl From<JsNavigationControllerConfig> for NavigationControllerConfig {
     fn from(js_config: JsNavigationControllerConfig) -> Self {
@@ -387,7 +371,10 @@
     }
 }
 
->>>>>>> 4920a801
+#[cfg_attr(feature = "uniffi", derive(uniffi::Record))]
+#[derive(Clone, Debug, PartialEq)]
+#[cfg_attr(any(feature = "wasm-bindgen", test), derive(Serialize, Deserialize))]
+#[cfg_attr(feature = "wasm-bindgen", derive(Tsify))]
 pub struct NavigationRecordingEvent {
     /// The timestamp of the event.
     pub timestamp: i64,
