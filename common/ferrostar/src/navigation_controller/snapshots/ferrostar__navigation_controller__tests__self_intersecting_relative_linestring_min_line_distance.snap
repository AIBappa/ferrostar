---
source: ferrostar/src/navigation_controller/mod.rs
expression: "test_full_route_state_snapshot(get_test_route(TestRoute::SelfIntersecting),\nArc::new(DistanceToEndOfStepCondition\n{ distance: 0, minimum_horizontal_accuracy: 0, }))"
---
- Navigating:
    current_step_geometry_index: 0
    user_location:
      coordinates:
        lat: 45.377106
        lng: -122.584167
      horizontal_accuracy: 0
      course_over_ground:
        degrees: 225
        accuracy: 5
      speed: ~
    snapped_user_location:
      coordinates:
        lat: 45.377106
        lng: -122.584167
      horizontal_accuracy: 0
      course_over_ground:
        degrees: 225
        accuracy: 5
      speed: ~
    remaining_steps:
      - geometry:
          - lat: 45.377106
            lng: -122.584167
          - lat: 45.376869
            lng: -122.584504
          - lat: 45.376527
            lng: -122.584983
          - lat: 45.375948
            lng: -122.585794
          - lat: 45.375411
            lng: -122.586549
        distance: 264.647
        duration: 10.705
        road_name: ""
        exits: []
        instruction: Drive southwest on I 205 South/OR 213 South.
        visual_instructions: []
        spoken_instructions: []
        annotations: ~
        incidents: []
      - geometry:
          - lat: 45.375411
            lng: -122.586549
          - lat: 45.374846
            lng: -122.587677
          - lat: 45.374808
            lng: -122.587796
          - lat: 45.374781
            lng: -122.587928
          - lat: 45.374774
            lng: -122.588028
          - lat: 45.37478
            lng: -122.588136
          - lat: 45.374789
            lng: -122.588209
          - lat: 45.374812
            lng: -122.588294
          - lat: 45.374849
            lng: -122.588384
          - lat: 45.37488
            lng: -122.588451
          - lat: 45.374919
            lng: -122.588512
          - lat: 45.374978
            lng: -122.588569
          - lat: 45.375024
            lng: -122.58861
          - lat: 45.375075
            lng: -122.58864
          - lat: 45.375143
            lng: -122.588661
          - lat: 45.375324
            lng: -122.588722
          - lat: 45.375415
            lng: -122.588676
          - lat: 45.375483
            lng: -122.588617
          - lat: 45.375559
            lng: -122.58852
          - lat: 45.37561
            lng: -122.588432
          - lat: 45.375657
            lng: -122.58831
          - lat: 45.375703
            lng: -122.588114
        distance: 295
        duration: 12.258
        road_name: ""
        exits:
          - "10"
        instruction: Take exit 10 onto OR 213 South toward Oregon City/Molalla.
        visual_instructions: []
        spoken_instructions: []
        annotations: ~
        incidents: []
      - geometry:
          - lat: 45.375703
            lng: -122.588114
          - lat: 45.375631
            lng: -122.58789
          - lat: 45.375576
            lng: -122.587713
          - lat: 45.375506
            lng: -122.58758
          - lat: 45.375468
            lng: -122.587524
          - lat: 45.37531
            lng: -122.587349
          - lat: 45.375003
            lng: -122.587226
          - lat: 45.374495
            lng: -122.587017
          - lat: 45.374137
            lng: -122.586867
          - lat: 45.373646
            lng: -122.586686
          - lat: 45.373572
            lng: -122.586658
          - lat: 45.373194
            lng: -122.586506
          - lat: 45.372855
            lng: -122.586367
          - lat: 45.372463
            lng: -122.586234
          - lat: 45.372156
            lng: -122.586125
          - lat: 45.371846
            lng: -122.586016
          - lat: 45.371508
            lng: -122.585901
        distance: 513.266
        duration: 25.269
        road_name: Cascade Highway
        exits: []
        instruction: Keep right to take OR 213 South/Cascade Highway.
        visual_instructions: []
        spoken_instructions: []
        annotations: ~
        incidents: []
      - geometry:
          - lat: 45.371508
            lng: -122.585901
          - lat: 45.371508
            lng: -122.585901
        distance: 0
        duration: 0
        road_name: Cascade Highway
        exits: []
        instruction: You have arrived at your destination.
        visual_instructions: []
        spoken_instructions: []
        annotations: ~
        incidents: []
    remaining_waypoints:
      - coordinate:
          lat: 45.371508
          lng: -122.585901
        kind: Break
    progress:
      distanceToNextManeuver: "264.8395987781"
      distanceRemaining: "1073.1055987781"
      durationRemaining: "48.2397906416"
    summary:
      distanceTraveled: "0.0000000000"
      snappedDistanceTraveled: "0.0000000000"
      startedAt: "[timestamp]"
      endedAt: "[none]"
    deviation: NoDeviation
    visual_instruction: ~
    spoken_instruction: ~
    annotation_json: ~
- Navigating:
    current_step_geometry_index: 0
    user_location:
      coordinates:
        lat: 45.376869
        lng: -122.584504
      horizontal_accuracy: 0
      course_over_ground:
        degrees: 225
        accuracy: 5
      speed: ~
    snapped_user_location:
      coordinates:
        lat: 45.376869
        lng: -122.584504
      horizontal_accuracy: 0
      course_over_ground:
        degrees: 225
        accuracy: 5
      speed: ~
    remaining_steps:
      - geometry:
          - lat: 45.377106
            lng: -122.584167
          - lat: 45.376869
            lng: -122.584504
          - lat: 45.376527
            lng: -122.584983
          - lat: 45.375948
            lng: -122.585794
          - lat: 45.375411
            lng: -122.586549
        distance: 264.647
        duration: 10.705
        road_name: ""
        exits: []
        instruction: Drive southwest on I 205 South/OR 213 South.
        visual_instructions: []
        spoken_instructions: []
        annotations: ~
        incidents: []
      - geometry:
          - lat: 45.375411
            lng: -122.586549
          - lat: 45.374846
            lng: -122.587677
          - lat: 45.374808
            lng: -122.587796
          - lat: 45.374781
            lng: -122.587928
          - lat: 45.374774
            lng: -122.588028
          - lat: 45.37478
            lng: -122.588136
          - lat: 45.374789
            lng: -122.588209
          - lat: 45.374812
            lng: -122.588294
          - lat: 45.374849
            lng: -122.588384
          - lat: 45.37488
            lng: -122.588451
          - lat: 45.374919
            lng: -122.588512
          - lat: 45.374978
            lng: -122.588569
          - lat: 45.375024
            lng: -122.58861
          - lat: 45.375075
            lng: -122.58864
          - lat: 45.375143
            lng: -122.588661
          - lat: 45.375324
            lng: -122.588722
          - lat: 45.375415
            lng: -122.588676
          - lat: 45.375483
            lng: -122.588617
          - lat: 45.375559
            lng: -122.58852
          - lat: 45.37561
            lng: -122.588432
          - lat: 45.375657
            lng: -122.58831
          - lat: 45.375703
            lng: -122.588114
        distance: 295
        duration: 12.258
        road_name: ""
        exits:
          - "10"
        instruction: Take exit 10 onto OR 213 South toward Oregon City/Molalla.
        visual_instructions: []
        spoken_instructions: []
        annotations: ~
        incidents: []
      - geometry:
          - lat: 45.375703
            lng: -122.588114
          - lat: 45.375631
            lng: -122.58789
          - lat: 45.375576
            lng: -122.587713
          - lat: 45.375506
            lng: -122.58758
          - lat: 45.375468
            lng: -122.587524
          - lat: 45.37531
            lng: -122.587349
          - lat: 45.375003
            lng: -122.587226
          - lat: 45.374495
            lng: -122.587017
          - lat: 45.374137
            lng: -122.586867
          - lat: 45.373646
            lng: -122.586686
          - lat: 45.373572
            lng: -122.586658
          - lat: 45.373194
            lng: -122.586506
          - lat: 45.372855
            lng: -122.586367
          - lat: 45.372463
            lng: -122.586234
          - lat: 45.372156
            lng: -122.586125
          - lat: 45.371846
            lng: -122.586016
          - lat: 45.371508
            lng: -122.585901
        distance: 513.266
        duration: 25.269
        road_name: Cascade Highway
        exits: []
        instruction: Keep right to take OR 213 South/Cascade Highway.
        visual_instructions: []
        spoken_instructions: []
        annotations: ~
        incidents: []
      - geometry:
          - lat: 45.371508
            lng: -122.585901
          - lat: 45.371508
            lng: -122.585901
        distance: 0
        duration: 0
        road_name: Cascade Highway
        exits: []
        instruction: You have arrived at your destination.
        visual_instructions: []
        spoken_instructions: []
        annotations: ~
        incidents: []
    remaining_waypoints:
      - coordinate:
          lat: 45.371508
          lng: -122.585901
        kind: Break
    progress:
<<<<<<< HEAD
      distanceToNextManeuver: 227.5923547378452
      distanceRemaining: 1035.8583547378453
      durationRemaining: 46.733135559702674
    summary:
      distanceTraveled: 37.24724404027443
      snappedDistanceTraveled: 37.24724404027443
=======
      distanceToNextManeuver: "227.5923547378"
      distanceRemaining: "1035.8583547378"
      durationRemaining: "46.7331355597"
    summary:
      distanceTraveled: "37.2472440403"
      snappedDistanceTraveled: "37.2472440403"
>>>>>>> e48ff957
      startedAt: "[timestamp]"
      endedAt: "[none]"
    deviation: NoDeviation
    visual_instruction: ~
    spoken_instruction: ~
    annotation_json: ~
- Navigating:
    current_step_geometry_index: 1
    user_location:
      coordinates:
        lat: 45.376812
        lng: -122.584584
      horizontal_accuracy: 0
      course_over_ground:
        degrees: 225
        accuracy: 5
      speed: ~
    snapped_user_location:
      coordinates:
        lat: 45.376812
        lng: -122.584584
      horizontal_accuracy: 0
      course_over_ground:
        degrees: 225
        accuracy: 5
      speed: ~
    remaining_steps:
      - geometry:
          - lat: 45.377106
            lng: -122.584167
          - lat: 45.376869
            lng: -122.584504
          - lat: 45.376527
            lng: -122.584983
          - lat: 45.375948
            lng: -122.585794
          - lat: 45.375411
            lng: -122.586549
        distance: 264.647
        duration: 10.705
        road_name: ""
        exits: []
        instruction: Drive southwest on I 205 South/OR 213 South.
        visual_instructions: []
        spoken_instructions: []
        annotations: ~
        incidents: []
      - geometry:
          - lat: 45.375411
            lng: -122.586549
          - lat: 45.374846
            lng: -122.587677
          - lat: 45.374808
            lng: -122.587796
          - lat: 45.374781
            lng: -122.587928
          - lat: 45.374774
            lng: -122.588028
          - lat: 45.37478
            lng: -122.588136
          - lat: 45.374789
            lng: -122.588209
          - lat: 45.374812
            lng: -122.588294
          - lat: 45.374849
            lng: -122.588384
          - lat: 45.37488
            lng: -122.588451
          - lat: 45.374919
            lng: -122.588512
          - lat: 45.374978
            lng: -122.588569
          - lat: 45.375024
            lng: -122.58861
          - lat: 45.375075
            lng: -122.58864
          - lat: 45.375143
            lng: -122.588661
          - lat: 45.375324
            lng: -122.588722
          - lat: 45.375415
            lng: -122.588676
          - lat: 45.375483
            lng: -122.588617
          - lat: 45.375559
            lng: -122.58852
          - lat: 45.37561
            lng: -122.588432
          - lat: 45.375657
            lng: -122.58831
          - lat: 45.375703
            lng: -122.588114
        distance: 295
        duration: 12.258
        road_name: ""
        exits:
          - "10"
        instruction: Take exit 10 onto OR 213 South toward Oregon City/Molalla.
        visual_instructions: []
        spoken_instructions: []
        annotations: ~
        incidents: []
      - geometry:
          - lat: 45.375703
            lng: -122.588114
          - lat: 45.375631
            lng: -122.58789
          - lat: 45.375576
            lng: -122.587713
          - lat: 45.375506
            lng: -122.58758
          - lat: 45.375468
            lng: -122.587524
          - lat: 45.37531
            lng: -122.587349
          - lat: 45.375003
            lng: -122.587226
          - lat: 45.374495
            lng: -122.587017
          - lat: 45.374137
            lng: -122.586867
          - lat: 45.373646
            lng: -122.586686
          - lat: 45.373572
            lng: -122.586658
          - lat: 45.373194
            lng: -122.586506
          - lat: 45.372855
            lng: -122.586367
          - lat: 45.372463
            lng: -122.586234
          - lat: 45.372156
            lng: -122.586125
          - lat: 45.371846
            lng: -122.586016
          - lat: 45.371508
            lng: -122.585901
        distance: 513.266
        duration: 25.269
        road_name: Cascade Highway
        exits: []
        instruction: Keep right to take OR 213 South/Cascade Highway.
        visual_instructions: []
        spoken_instructions: []
        annotations: ~
        incidents: []
      - geometry:
          - lat: 45.371508
            lng: -122.585901
          - lat: 45.371508
            lng: -122.585901
        distance: 0
        duration: 0
        road_name: Cascade Highway
        exits: []
        instruction: You have arrived at your destination.
        visual_instructions: []
        spoken_instructions: []
        annotations: ~
        incidents: []
    remaining_waypoints:
      - coordinate:
          lat: 45.371508
          lng: -122.585901
        kind: Break
    progress:
<<<<<<< HEAD
      distanceToNextManeuver: 218.6887779033958
      distanceRemaining: 1026.9547779033958
      durationRemaining: 46.37298490614234
    summary:
      distanceTraveled: 46.14764982195015
      snappedDistanceTraveled: 46.14764982195015
=======
      distanceToNextManeuver: "218.6887779034"
      distanceRemaining: "1026.9547779034"
      durationRemaining: "46.3729849061"
    summary:
      distanceTraveled: "46.1476498220"
      snappedDistanceTraveled: "46.1476498220"
>>>>>>> e48ff957
      startedAt: "[timestamp]"
      endedAt: "[none]"
    deviation: NoDeviation
    visual_instruction: ~
    spoken_instruction: ~
    annotation_json: ~
- Navigating:
    current_step_geometry_index: 1
    user_location:
      coordinates:
        lat: 45.376755
        lng: -122.584664
      horizontal_accuracy: 0
      course_over_ground:
        degrees: 225
        accuracy: 5
      speed: ~
    snapped_user_location:
      coordinates:
        lat: 45.376755
        lng: -122.584664
      horizontal_accuracy: 0
      course_over_ground:
        degrees: 225
        accuracy: 5
      speed: ~
    remaining_steps:
      - geometry:
          - lat: 45.377106
            lng: -122.584167
          - lat: 45.376869
            lng: -122.584504
          - lat: 45.376527
            lng: -122.584983
          - lat: 45.375948
            lng: -122.585794
          - lat: 45.375411
            lng: -122.586549
        distance: 264.647
        duration: 10.705
        road_name: ""
        exits: []
        instruction: Drive southwest on I 205 South/OR 213 South.
        visual_instructions: []
        spoken_instructions: []
        annotations: ~
        incidents: []
      - geometry:
          - lat: 45.375411
            lng: -122.586549
          - lat: 45.374846
            lng: -122.587677
          - lat: 45.374808
            lng: -122.587796
          - lat: 45.374781
            lng: -122.587928
          - lat: 45.374774
            lng: -122.588028
          - lat: 45.37478
            lng: -122.588136
          - lat: 45.374789
            lng: -122.588209
          - lat: 45.374812
            lng: -122.588294
          - lat: 45.374849
            lng: -122.588384
          - lat: 45.37488
            lng: -122.588451
          - lat: 45.374919
            lng: -122.588512
          - lat: 45.374978
            lng: -122.588569
          - lat: 45.375024
            lng: -122.58861
          - lat: 45.375075
            lng: -122.58864
          - lat: 45.375143
            lng: -122.588661
          - lat: 45.375324
            lng: -122.588722
          - lat: 45.375415
            lng: -122.588676
          - lat: 45.375483
            lng: -122.588617
          - lat: 45.375559
            lng: -122.58852
          - lat: 45.37561
            lng: -122.588432
          - lat: 45.375657
            lng: -122.58831
          - lat: 45.375703
            lng: -122.588114
        distance: 295
        duration: 12.258
        road_name: ""
        exits:
          - "10"
        instruction: Take exit 10 onto OR 213 South toward Oregon City/Molalla.
        visual_instructions: []
        spoken_instructions: []
        annotations: ~
        incidents: []
      - geometry:
          - lat: 45.375703
            lng: -122.588114
          - lat: 45.375631
            lng: -122.58789
          - lat: 45.375576
            lng: -122.587713
          - lat: 45.375506
            lng: -122.58758
          - lat: 45.375468
            lng: -122.587524
          - lat: 45.37531
            lng: -122.587349
          - lat: 45.375003
            lng: -122.587226
          - lat: 45.374495
            lng: -122.587017
          - lat: 45.374137
            lng: -122.586867
          - lat: 45.373646
            lng: -122.586686
          - lat: 45.373572
            lng: -122.586658
          - lat: 45.373194
            lng: -122.586506
          - lat: 45.372855
            lng: -122.586367
          - lat: 45.372463
            lng: -122.586234
          - lat: 45.372156
            lng: -122.586125
          - lat: 45.371846
            lng: -122.586016
          - lat: 45.371508
            lng: -122.585901
        distance: 513.266
        duration: 25.269
        road_name: Cascade Highway
        exits: []
        instruction: Keep right to take OR 213 South/Cascade Highway.
        visual_instructions: []
        spoken_instructions: []
        annotations: ~
        incidents: []
      - geometry:
          - lat: 45.371508
            lng: -122.585901
          - lat: 45.371508
            lng: -122.585901
        distance: 0
        duration: 0
        road_name: Cascade Highway
        exits: []
        instruction: You have arrived at your destination.
        visual_instructions: []
        spoken_instructions: []
        annotations: ~
        incidents: []
    remaining_waypoints:
      - coordinate:
          lat: 45.371508
          lng: -122.585901
        kind: Break
    progress:
      distanceToNextManeuver: "209.7852010700"
      distanceRemaining: "1018.0512010700"
      durationRemaining: "46.0128342526"
    summary:
<<<<<<< HEAD
      distanceTraveled: 55.048060024919124
      snappedDistanceTraveled: 55.048060024919124
=======
      distanceTraveled: "55.0480600249"
      snappedDistanceTraveled: "55.0480600249"
>>>>>>> e48ff957
      startedAt: "[timestamp]"
      endedAt: "[none]"
    deviation: NoDeviation
    visual_instruction: ~
    spoken_instruction: ~
    annotation_json: ~
- Navigating:
    current_step_geometry_index: 1
    user_location:
      coordinates:
        lat: 45.376698
        lng: -122.584744
      horizontal_accuracy: 0
      course_over_ground:
        degrees: 224
        accuracy: 5
      speed: ~
    snapped_user_location:
      coordinates:
        lat: 45.376698
        lng: -122.584744
      horizontal_accuracy: 0
      course_over_ground:
        degrees: 224
        accuracy: 5
      speed: ~
    remaining_steps:
      - geometry:
          - lat: 45.377106
            lng: -122.584167
          - lat: 45.376869
            lng: -122.584504
          - lat: 45.376527
            lng: -122.584983
          - lat: 45.375948
            lng: -122.585794
          - lat: 45.375411
            lng: -122.586549
        distance: 264.647
        duration: 10.705
        road_name: ""
        exits: []
        instruction: Drive southwest on I 205 South/OR 213 South.
        visual_instructions: []
        spoken_instructions: []
        annotations: ~
        incidents: []
      - geometry:
          - lat: 45.375411
            lng: -122.586549
          - lat: 45.374846
            lng: -122.587677
          - lat: 45.374808
            lng: -122.587796
          - lat: 45.374781
            lng: -122.587928
          - lat: 45.374774
            lng: -122.588028
          - lat: 45.37478
            lng: -122.588136
          - lat: 45.374789
            lng: -122.588209
          - lat: 45.374812
            lng: -122.588294
          - lat: 45.374849
            lng: -122.588384
          - lat: 45.37488
            lng: -122.588451
          - lat: 45.374919
            lng: -122.588512
          - lat: 45.374978
            lng: -122.588569
          - lat: 45.375024
            lng: -122.58861
          - lat: 45.375075
            lng: -122.58864
          - lat: 45.375143
            lng: -122.588661
          - lat: 45.375324
            lng: -122.588722
          - lat: 45.375415
            lng: -122.588676
          - lat: 45.375483
            lng: -122.588617
          - lat: 45.375559
            lng: -122.58852
          - lat: 45.37561
            lng: -122.588432
          - lat: 45.375657
            lng: -122.58831
          - lat: 45.375703
            lng: -122.588114
        distance: 295
        duration: 12.258
        road_name: ""
        exits:
          - "10"
        instruction: Take exit 10 onto OR 213 South toward Oregon City/Molalla.
        visual_instructions: []
        spoken_instructions: []
        annotations: ~
        incidents: []
      - geometry:
          - lat: 45.375703
            lng: -122.588114
          - lat: 45.375631
            lng: -122.58789
          - lat: 45.375576
            lng: -122.587713
          - lat: 45.375506
            lng: -122.58758
          - lat: 45.375468
            lng: -122.587524
          - lat: 45.37531
            lng: -122.587349
          - lat: 45.375003
            lng: -122.587226
          - lat: 45.374495
            lng: -122.587017
          - lat: 45.374137
            lng: -122.586867
          - lat: 45.373646
            lng: -122.586686
          - lat: 45.373572
            lng: -122.586658
          - lat: 45.373194
            lng: -122.586506
          - lat: 45.372855
            lng: -122.586367
          - lat: 45.372463
            lng: -122.586234
          - lat: 45.372156
            lng: -122.586125
          - lat: 45.371846
            lng: -122.586016
          - lat: 45.371508
            lng: -122.585901
        distance: 513.266
        duration: 25.269
        road_name: Cascade Highway
        exits: []
        instruction: Keep right to take OR 213 South/Cascade Highway.
        visual_instructions: []
        spoken_instructions: []
        annotations: ~
        incidents: []
      - geometry:
          - lat: 45.371508
            lng: -122.585901
          - lat: 45.371508
            lng: -122.585901
        distance: 0
        duration: 0
        road_name: Cascade Highway
        exits: []
        instruction: You have arrived at your destination.
        visual_instructions: []
        spoken_instructions: []
        annotations: ~
        incidents: []
    remaining_waypoints:
      - coordinate:
          lat: 45.371508
          lng: -122.585901
        kind: Break
    progress:
      distanceToNextManeuver: "200.8816242362"
      distanceRemaining: "1009.1476242362"
      durationRemaining: "45.6526835991"
    summary:
<<<<<<< HEAD
      distanceTraveled: 63.94847465052119
      snappedDistanceTraveled: 63.94847465052119
=======
      distanceTraveled: "63.9484746505"
      snappedDistanceTraveled: "63.9484746505"
>>>>>>> e48ff957
      startedAt: "[timestamp]"
      endedAt: "[none]"
    deviation: NoDeviation
    visual_instruction: ~
    spoken_instruction: ~
    annotation_json: ~
- Navigating:
    current_step_geometry_index: 1
    user_location:
      coordinates:
        lat: 45.376641
        lng: -122.584823
      horizontal_accuracy: 0
      course_over_ground:
        degrees: 225
        accuracy: 5
      speed: ~
    snapped_user_location:
      coordinates:
        lat: 45.376641
        lng: -122.584823
      horizontal_accuracy: 0
      course_over_ground:
        degrees: 225
        accuracy: 5
      speed: ~
    remaining_steps:
      - geometry:
          - lat: 45.377106
            lng: -122.584167
          - lat: 45.376869
            lng: -122.584504
          - lat: 45.376527
            lng: -122.584983
          - lat: 45.375948
            lng: -122.585794
          - lat: 45.375411
            lng: -122.586549
        distance: 264.647
        duration: 10.705
        road_name: ""
        exits: []
        instruction: Drive southwest on I 205 South/OR 213 South.
        visual_instructions: []
        spoken_instructions: []
        annotations: ~
        incidents: []
      - geometry:
          - lat: 45.375411
            lng: -122.586549
          - lat: 45.374846
            lng: -122.587677
          - lat: 45.374808
            lng: -122.587796
          - lat: 45.374781
            lng: -122.587928
          - lat: 45.374774
            lng: -122.588028
          - lat: 45.37478
            lng: -122.588136
          - lat: 45.374789
            lng: -122.588209
          - lat: 45.374812
            lng: -122.588294
          - lat: 45.374849
            lng: -122.588384
          - lat: 45.37488
            lng: -122.588451
          - lat: 45.374919
            lng: -122.588512
          - lat: 45.374978
            lng: -122.588569
          - lat: 45.375024
            lng: -122.58861
          - lat: 45.375075
            lng: -122.58864
          - lat: 45.375143
            lng: -122.588661
          - lat: 45.375324
            lng: -122.588722
          - lat: 45.375415
            lng: -122.588676
          - lat: 45.375483
            lng: -122.588617
          - lat: 45.375559
            lng: -122.58852
          - lat: 45.37561
            lng: -122.588432
          - lat: 45.375657
            lng: -122.58831
          - lat: 45.375703
            lng: -122.588114
        distance: 295
        duration: 12.258
        road_name: ""
        exits:
          - "10"
        instruction: Take exit 10 onto OR 213 South toward Oregon City/Molalla.
        visual_instructions: []
        spoken_instructions: []
        annotations: ~
        incidents: []
      - geometry:
          - lat: 45.375703
            lng: -122.588114
          - lat: 45.375631
            lng: -122.58789
          - lat: 45.375576
            lng: -122.587713
          - lat: 45.375506
            lng: -122.58758
          - lat: 45.375468
            lng: -122.587524
          - lat: 45.37531
            lng: -122.587349
          - lat: 45.375003
            lng: -122.587226
          - lat: 45.374495
            lng: -122.587017
          - lat: 45.374137
            lng: -122.586867
          - lat: 45.373646
            lng: -122.586686
          - lat: 45.373572
            lng: -122.586658
          - lat: 45.373194
            lng: -122.586506
          - lat: 45.372855
            lng: -122.586367
          - lat: 45.372463
            lng: -122.586234
          - lat: 45.372156
            lng: -122.586125
          - lat: 45.371846
            lng: -122.586016
          - lat: 45.371508
            lng: -122.585901
        distance: 513.266
        duration: 25.269
        road_name: Cascade Highway
        exits: []
        instruction: Keep right to take OR 213 South/Cascade Highway.
        visual_instructions: []
        spoken_instructions: []
        annotations: ~
        incidents: []
      - geometry:
          - lat: 45.371508
            lng: -122.585901
          - lat: 45.371508
            lng: -122.585901
        distance: 0
        duration: 0
        road_name: Cascade Highway
        exits: []
        instruction: You have arrived at your destination.
        visual_instructions: []
        spoken_instructions: []
        annotations: ~
        incidents: []
    remaining_waypoints:
      - coordinate:
          lat: 45.371508
          lng: -122.585901
        kind: Break
    progress:
<<<<<<< HEAD
      distanceToNextManeuver: 192.0518152322816
      distanceRemaining: 1000.3178152322815
      durationRemaining: 45.29551686231688
    summary:
      distanceTraveled: 72.79423169103421
      snappedDistanceTraveled: 72.79423169103421
=======
      distanceToNextManeuver: "192.0518152323"
      distanceRemaining: "1000.3178152323"
      durationRemaining: "45.2955168623"
    summary:
      distanceTraveled: "72.7942316910"
      snappedDistanceTraveled: "72.7942316910"
>>>>>>> e48ff957
      startedAt: "[timestamp]"
      endedAt: "[none]"
    deviation: NoDeviation
    visual_instruction: ~
    spoken_instruction: ~
    annotation_json: ~
- Navigating:
    current_step_geometry_index: 1
    user_location:
      coordinates:
        lat: 45.376584
        lng: -122.584903
      horizontal_accuracy: 0
      course_over_ground:
        degrees: 225
        accuracy: 5
      speed: ~
    snapped_user_location:
      coordinates:
        lat: 45.376584
        lng: -122.584903
      horizontal_accuracy: 0
      course_over_ground:
        degrees: 225
        accuracy: 5
      speed: ~
    remaining_steps:
      - geometry:
          - lat: 45.377106
            lng: -122.584167
          - lat: 45.376869
            lng: -122.584504
          - lat: 45.376527
            lng: -122.584983
          - lat: 45.375948
            lng: -122.585794
          - lat: 45.375411
            lng: -122.586549
        distance: 264.647
        duration: 10.705
        road_name: ""
        exits: []
        instruction: Drive southwest on I 205 South/OR 213 South.
        visual_instructions: []
        spoken_instructions: []
        annotations: ~
        incidents: []
      - geometry:
          - lat: 45.375411
            lng: -122.586549
          - lat: 45.374846
            lng: -122.587677
          - lat: 45.374808
            lng: -122.587796
          - lat: 45.374781
            lng: -122.587928
          - lat: 45.374774
            lng: -122.588028
          - lat: 45.37478
            lng: -122.588136
          - lat: 45.374789
            lng: -122.588209
          - lat: 45.374812
            lng: -122.588294
          - lat: 45.374849
            lng: -122.588384
          - lat: 45.37488
            lng: -122.588451
          - lat: 45.374919
            lng: -122.588512
          - lat: 45.374978
            lng: -122.588569
          - lat: 45.375024
            lng: -122.58861
          - lat: 45.375075
            lng: -122.58864
          - lat: 45.375143
            lng: -122.588661
          - lat: 45.375324
            lng: -122.588722
          - lat: 45.375415
            lng: -122.588676
          - lat: 45.375483
            lng: -122.588617
          - lat: 45.375559
            lng: -122.58852
          - lat: 45.37561
            lng: -122.588432
          - lat: 45.375657
            lng: -122.58831
          - lat: 45.375703
            lng: -122.588114
        distance: 295
        duration: 12.258
        road_name: ""
        exits:
          - "10"
        instruction: Take exit 10 onto OR 213 South toward Oregon City/Molalla.
        visual_instructions: []
        spoken_instructions: []
        annotations: ~
        incidents: []
      - geometry:
          - lat: 45.375703
            lng: -122.588114
          - lat: 45.375631
            lng: -122.58789
          - lat: 45.375576
            lng: -122.587713
          - lat: 45.375506
            lng: -122.58758
          - lat: 45.375468
            lng: -122.587524
          - lat: 45.37531
            lng: -122.587349
          - lat: 45.375003
            lng: -122.587226
          - lat: 45.374495
            lng: -122.587017
          - lat: 45.374137
            lng: -122.586867
          - lat: 45.373646
            lng: -122.586686
          - lat: 45.373572
            lng: -122.586658
          - lat: 45.373194
            lng: -122.586506
          - lat: 45.372855
            lng: -122.586367
          - lat: 45.372463
            lng: -122.586234
          - lat: 45.372156
            lng: -122.586125
          - lat: 45.371846
            lng: -122.586016
          - lat: 45.371508
            lng: -122.585901
        distance: 513.266
        duration: 25.269
        road_name: Cascade Highway
        exits: []
        instruction: Keep right to take OR 213 South/Cascade Highway.
        visual_instructions: []
        spoken_instructions: []
        annotations: ~
        incidents: []
      - geometry:
          - lat: 45.371508
            lng: -122.585901
          - lat: 45.371508
            lng: -122.585901
        distance: 0
        duration: 0
        road_name: Cascade Highway
        exits: []
        instruction: You have arrived at your destination.
        visual_instructions: []
        spoken_instructions: []
        annotations: ~
        incidents: []
    remaining_waypoints:
      - coordinate:
          lat: 45.371508
          lng: -122.585901
        kind: Break
    progress:
<<<<<<< HEAD
      distanceToNextManeuver: 183.1482383988805
      distanceRemaining: 991.4142383988805
      durationRemaining: 44.93536620879895
    summary:
      distanceTraveled: 81.69465516020833
      snappedDistanceTraveled: 81.69465516020833
=======
      distanceToNextManeuver: "183.1482383989"
      distanceRemaining: "991.4142383989"
      durationRemaining: "44.9353662088"
    summary:
      distanceTraveled: "81.6946551602"
      snappedDistanceTraveled: "81.6946551602"
>>>>>>> e48ff957
      startedAt: "[timestamp]"
      endedAt: "[none]"
    deviation: NoDeviation
    visual_instruction: ~
    spoken_instruction: ~
    annotation_json: ~
- Navigating:
    current_step_geometry_index: 1
    user_location:
      coordinates:
        lat: 45.376527
        lng: -122.584983
      horizontal_accuracy: 0
      course_over_ground:
        degrees: 225
        accuracy: 5
      speed: ~
    snapped_user_location:
      coordinates:
        lat: 45.376527
        lng: -122.584983
      horizontal_accuracy: 0
      course_over_ground:
        degrees: 225
        accuracy: 5
      speed: ~
    remaining_steps:
      - geometry:
          - lat: 45.377106
            lng: -122.584167
          - lat: 45.376869
            lng: -122.584504
          - lat: 45.376527
            lng: -122.584983
          - lat: 45.375948
            lng: -122.585794
          - lat: 45.375411
            lng: -122.586549
        distance: 264.647
        duration: 10.705
        road_name: ""
        exits: []
        instruction: Drive southwest on I 205 South/OR 213 South.
        visual_instructions: []
        spoken_instructions: []
        annotations: ~
        incidents: []
      - geometry:
          - lat: 45.375411
            lng: -122.586549
          - lat: 45.374846
            lng: -122.587677
          - lat: 45.374808
            lng: -122.587796
          - lat: 45.374781
            lng: -122.587928
          - lat: 45.374774
            lng: -122.588028
          - lat: 45.37478
            lng: -122.588136
          - lat: 45.374789
            lng: -122.588209
          - lat: 45.374812
            lng: -122.588294
          - lat: 45.374849
            lng: -122.588384
          - lat: 45.37488
            lng: -122.588451
          - lat: 45.374919
            lng: -122.588512
          - lat: 45.374978
            lng: -122.588569
          - lat: 45.375024
            lng: -122.58861
          - lat: 45.375075
            lng: -122.58864
          - lat: 45.375143
            lng: -122.588661
          - lat: 45.375324
            lng: -122.588722
          - lat: 45.375415
            lng: -122.588676
          - lat: 45.375483
            lng: -122.588617
          - lat: 45.375559
            lng: -122.58852
          - lat: 45.37561
            lng: -122.588432
          - lat: 45.375657
            lng: -122.58831
          - lat: 45.375703
            lng: -122.588114
        distance: 295
        duration: 12.258
        road_name: ""
        exits:
          - "10"
        instruction: Take exit 10 onto OR 213 South toward Oregon City/Molalla.
        visual_instructions: []
        spoken_instructions: []
        annotations: ~
        incidents: []
      - geometry:
          - lat: 45.375703
            lng: -122.588114
          - lat: 45.375631
            lng: -122.58789
          - lat: 45.375576
            lng: -122.587713
          - lat: 45.375506
            lng: -122.58758
          - lat: 45.375468
            lng: -122.587524
          - lat: 45.37531
            lng: -122.587349
          - lat: 45.375003
            lng: -122.587226
          - lat: 45.374495
            lng: -122.587017
          - lat: 45.374137
            lng: -122.586867
          - lat: 45.373646
            lng: -122.586686
          - lat: 45.373572
            lng: -122.586658
          - lat: 45.373194
            lng: -122.586506
          - lat: 45.372855
            lng: -122.586367
          - lat: 45.372463
            lng: -122.586234
          - lat: 45.372156
            lng: -122.586125
          - lat: 45.371846
            lng: -122.586016
          - lat: 45.371508
            lng: -122.585901
        distance: 513.266
        duration: 25.269
        road_name: Cascade Highway
        exits: []
        instruction: Keep right to take OR 213 South/Cascade Highway.
        visual_instructions: []
        spoken_instructions: []
        annotations: ~
        incidents: []
      - geometry:
          - lat: 45.371508
            lng: -122.585901
          - lat: 45.371508
            lng: -122.585901
        distance: 0
        duration: 0
        road_name: Cascade Highway
        exits: []
        instruction: You have arrived at your destination.
        visual_instructions: []
        spoken_instructions: []
        annotations: ~
        incidents: []
    remaining_waypoints:
      - coordinate:
          lat: 45.371508
          lng: -122.585901
        kind: Break
    progress:
      distanceToNextManeuver: "174.2446615655"
      distanceRemaining: "982.5106615655"
      durationRemaining: "44.5752155553"
    summary:
<<<<<<< HEAD
      distanceTraveled: 90.59508305144665
      snappedDistanceTraveled: 90.59508305144665
=======
      distanceTraveled: "90.5950830514"
      snappedDistanceTraveled: "90.5950830514"
>>>>>>> e48ff957
      startedAt: "[timestamp]"
      endedAt: "[none]"
    deviation: NoDeviation
    visual_instruction: ~
    spoken_instruction: ~
    annotation_json: ~
- Navigating:
    current_step_geometry_index: 2
    user_location:
      coordinates:
        lat: 45.376469
        lng: -122.585064
      horizontal_accuracy: 0
      course_over_ground:
        degrees: 225
        accuracy: 5
      speed: ~
    snapped_user_location:
      coordinates:
        lat: 45.376469
        lng: -122.585064
      horizontal_accuracy: 0
      course_over_ground:
        degrees: 225
        accuracy: 5
      speed: ~
    remaining_steps:
      - geometry:
          - lat: 45.377106
            lng: -122.584167
          - lat: 45.376869
            lng: -122.584504
          - lat: 45.376527
            lng: -122.584983
          - lat: 45.375948
            lng: -122.585794
          - lat: 45.375411
            lng: -122.586549
        distance: 264.647
        duration: 10.705
        road_name: ""
        exits: []
        instruction: Drive southwest on I 205 South/OR 213 South.
        visual_instructions: []
        spoken_instructions: []
        annotations: ~
        incidents: []
      - geometry:
          - lat: 45.375411
            lng: -122.586549
          - lat: 45.374846
            lng: -122.587677
          - lat: 45.374808
            lng: -122.587796
          - lat: 45.374781
            lng: -122.587928
          - lat: 45.374774
            lng: -122.588028
          - lat: 45.37478
            lng: -122.588136
          - lat: 45.374789
            lng: -122.588209
          - lat: 45.374812
            lng: -122.588294
          - lat: 45.374849
            lng: -122.588384
          - lat: 45.37488
            lng: -122.588451
          - lat: 45.374919
            lng: -122.588512
          - lat: 45.374978
            lng: -122.588569
          - lat: 45.375024
            lng: -122.58861
          - lat: 45.375075
            lng: -122.58864
          - lat: 45.375143
            lng: -122.588661
          - lat: 45.375324
            lng: -122.588722
          - lat: 45.375415
            lng: -122.588676
          - lat: 45.375483
            lng: -122.588617
          - lat: 45.375559
            lng: -122.58852
          - lat: 45.37561
            lng: -122.588432
          - lat: 45.375657
            lng: -122.58831
          - lat: 45.375703
            lng: -122.588114
        distance: 295
        duration: 12.258
        road_name: ""
        exits:
          - "10"
        instruction: Take exit 10 onto OR 213 South toward Oregon City/Molalla.
        visual_instructions: []
        spoken_instructions: []
        annotations: ~
        incidents: []
      - geometry:
          - lat: 45.375703
            lng: -122.588114
          - lat: 45.375631
            lng: -122.58789
          - lat: 45.375576
            lng: -122.587713
          - lat: 45.375506
            lng: -122.58758
          - lat: 45.375468
            lng: -122.587524
          - lat: 45.37531
            lng: -122.587349
          - lat: 45.375003
            lng: -122.587226
          - lat: 45.374495
            lng: -122.587017
          - lat: 45.374137
            lng: -122.586867
          - lat: 45.373646
            lng: -122.586686
          - lat: 45.373572
            lng: -122.586658
          - lat: 45.373194
            lng: -122.586506
          - lat: 45.372855
            lng: -122.586367
          - lat: 45.372463
            lng: -122.586234
          - lat: 45.372156
            lng: -122.586125
          - lat: 45.371846
            lng: -122.586016
          - lat: 45.371508
            lng: -122.585901
        distance: 513.266
        duration: 25.269
        road_name: Cascade Highway
        exits: []
        instruction: Keep right to take OR 213 South/Cascade Highway.
        visual_instructions: []
        spoken_instructions: []
        annotations: ~
        incidents: []
      - geometry:
          - lat: 45.371508
            lng: -122.585901
          - lat: 45.371508
            lng: -122.585901
        distance: 0
        duration: 0
        road_name: Cascade Highway
        exits: []
        instruction: You have arrived at your destination.
        visual_instructions: []
        spoken_instructions: []
        annotations: ~
        incidents: []
    remaining_waypoints:
      - coordinate:
          lat: 45.371508
          lng: -122.585901
        kind: Break
    progress:
      distanceToNextManeuver: "165.2147284418"
      distanceRemaining: "973.4807284418"
      durationRemaining: "44.2099537760"
    summary:
<<<<<<< HEAD
      distanceTraveled: 99.6295639542388
      snappedDistanceTraveled: 99.6295639542388
=======
      distanceTraveled: "99.6295639542"
      snappedDistanceTraveled: "99.6295639542"
>>>>>>> e48ff957
      startedAt: "[timestamp]"
      endedAt: "[none]"
    deviation: NoDeviation
    visual_instruction: ~
    spoken_instruction: ~
    annotation_json: ~
- Navigating:
    current_step_geometry_index: 2
    user_location:
      coordinates:
        lat: 45.376411
        lng: -122.585145
      horizontal_accuracy: 0
      course_over_ground:
        degrees: 225
        accuracy: 5
      speed: ~
    snapped_user_location:
      coordinates:
        lat: 45.376411
        lng: -122.585145
      horizontal_accuracy: 0
      course_over_ground:
        degrees: 225
        accuracy: 5
      speed: ~
    remaining_steps:
      - geometry:
          - lat: 45.377106
            lng: -122.584167
          - lat: 45.376869
            lng: -122.584504
          - lat: 45.376527
            lng: -122.584983
          - lat: 45.375948
            lng: -122.585794
          - lat: 45.375411
            lng: -122.586549
        distance: 264.647
        duration: 10.705
        road_name: ""
        exits: []
        instruction: Drive southwest on I 205 South/OR 213 South.
        visual_instructions: []
        spoken_instructions: []
        annotations: ~
        incidents: []
      - geometry:
          - lat: 45.375411
            lng: -122.586549
          - lat: 45.374846
            lng: -122.587677
          - lat: 45.374808
            lng: -122.587796
          - lat: 45.374781
            lng: -122.587928
          - lat: 45.374774
            lng: -122.588028
          - lat: 45.37478
            lng: -122.588136
          - lat: 45.374789
            lng: -122.588209
          - lat: 45.374812
            lng: -122.588294
          - lat: 45.374849
            lng: -122.588384
          - lat: 45.37488
            lng: -122.588451
          - lat: 45.374919
            lng: -122.588512
          - lat: 45.374978
            lng: -122.588569
          - lat: 45.375024
            lng: -122.58861
          - lat: 45.375075
            lng: -122.58864
          - lat: 45.375143
            lng: -122.588661
          - lat: 45.375324
            lng: -122.588722
          - lat: 45.375415
            lng: -122.588676
          - lat: 45.375483
            lng: -122.588617
          - lat: 45.375559
            lng: -122.58852
          - lat: 45.37561
            lng: -122.588432
          - lat: 45.375657
            lng: -122.58831
          - lat: 45.375703
            lng: -122.588114
        distance: 295
        duration: 12.258
        road_name: ""
        exits:
          - "10"
        instruction: Take exit 10 onto OR 213 South toward Oregon City/Molalla.
        visual_instructions: []
        spoken_instructions: []
        annotations: ~
        incidents: []
      - geometry:
          - lat: 45.375703
            lng: -122.588114
          - lat: 45.375631
            lng: -122.58789
          - lat: 45.375576
            lng: -122.587713
          - lat: 45.375506
            lng: -122.58758
          - lat: 45.375468
            lng: -122.587524
          - lat: 45.37531
            lng: -122.587349
          - lat: 45.375003
            lng: -122.587226
          - lat: 45.374495
            lng: -122.587017
          - lat: 45.374137
            lng: -122.586867
          - lat: 45.373646
            lng: -122.586686
          - lat: 45.373572
            lng: -122.586658
          - lat: 45.373194
            lng: -122.586506
          - lat: 45.372855
            lng: -122.586367
          - lat: 45.372463
            lng: -122.586234
          - lat: 45.372156
            lng: -122.586125
          - lat: 45.371846
            lng: -122.586016
          - lat: 45.371508
            lng: -122.585901
        distance: 513.266
        duration: 25.269
        road_name: Cascade Highway
        exits: []
        instruction: Keep right to take OR 213 South/Cascade Highway.
        visual_instructions: []
        spoken_instructions: []
        annotations: ~
        incidents: []
      - geometry:
          - lat: 45.371508
            lng: -122.585901
          - lat: 45.371508
            lng: -122.585901
        distance: 0
        duration: 0
        road_name: Cascade Highway
        exits: []
        instruction: You have arrived at your destination.
        visual_instructions: []
        spoken_instructions: []
        annotations: ~
        incidents: []
    remaining_waypoints:
      - coordinate:
          lat: 45.371508
          lng: -122.585901
        kind: Break
    progress:
      distanceToNextManeuver: "156.1847953192"
      distanceRemaining: "964.4507953192"
      durationRemaining: "43.8446919969"
    summary:
<<<<<<< HEAD
      distanceTraveled: 108.66404940064508
      snappedDistanceTraveled: 108.66404940064508
=======
      distanceTraveled: "108.6640494006"
      snappedDistanceTraveled: "108.6640494006"
>>>>>>> e48ff957
      startedAt: "[timestamp]"
      endedAt: "[none]"
    deviation: NoDeviation
    visual_instruction: ~
    spoken_instruction: ~
    annotation_json: ~
- Navigating:
    current_step_geometry_index: 2
    user_location:
      coordinates:
        lat: 45.376353
        lng: -122.585226
      horizontal_accuracy: 0
      course_over_ground:
        degrees: 225
        accuracy: 5
      speed: ~
    snapped_user_location:
      coordinates:
        lat: 45.376353
        lng: -122.585226
      horizontal_accuracy: 0
      course_over_ground:
        degrees: 225
        accuracy: 5
      speed: ~
    remaining_steps:
      - geometry:
          - lat: 45.377106
            lng: -122.584167
          - lat: 45.376869
            lng: -122.584504
          - lat: 45.376527
            lng: -122.584983
          - lat: 45.375948
            lng: -122.585794
          - lat: 45.375411
            lng: -122.586549
        distance: 264.647
        duration: 10.705
        road_name: ""
        exits: []
        instruction: Drive southwest on I 205 South/OR 213 South.
        visual_instructions: []
        spoken_instructions: []
        annotations: ~
        incidents: []
      - geometry:
          - lat: 45.375411
            lng: -122.586549
          - lat: 45.374846
            lng: -122.587677
          - lat: 45.374808
            lng: -122.587796
          - lat: 45.374781
            lng: -122.587928
          - lat: 45.374774
            lng: -122.588028
          - lat: 45.37478
            lng: -122.588136
          - lat: 45.374789
            lng: -122.588209
          - lat: 45.374812
            lng: -122.588294
          - lat: 45.374849
            lng: -122.588384
          - lat: 45.37488
            lng: -122.588451
          - lat: 45.374919
            lng: -122.588512
          - lat: 45.374978
            lng: -122.588569
          - lat: 45.375024
            lng: -122.58861
          - lat: 45.375075
            lng: -122.58864
          - lat: 45.375143
            lng: -122.588661
          - lat: 45.375324
            lng: -122.588722
          - lat: 45.375415
            lng: -122.588676
          - lat: 45.375483
            lng: -122.588617
          - lat: 45.375559
            lng: -122.58852
          - lat: 45.37561
            lng: -122.588432
          - lat: 45.375657
            lng: -122.58831
          - lat: 45.375703
            lng: -122.588114
        distance: 295
        duration: 12.258
        road_name: ""
        exits:
          - "10"
        instruction: Take exit 10 onto OR 213 South toward Oregon City/Molalla.
        visual_instructions: []
        spoken_instructions: []
        annotations: ~
        incidents: []
      - geometry:
          - lat: 45.375703
            lng: -122.588114
          - lat: 45.375631
            lng: -122.58789
          - lat: 45.375576
            lng: -122.587713
          - lat: 45.375506
            lng: -122.58758
          - lat: 45.375468
            lng: -122.587524
          - lat: 45.37531
            lng: -122.587349
          - lat: 45.375003
            lng: -122.587226
          - lat: 45.374495
            lng: -122.587017
          - lat: 45.374137
            lng: -122.586867
          - lat: 45.373646
            lng: -122.586686
          - lat: 45.373572
            lng: -122.586658
          - lat: 45.373194
            lng: -122.586506
          - lat: 45.372855
            lng: -122.586367
          - lat: 45.372463
            lng: -122.586234
          - lat: 45.372156
            lng: -122.586125
          - lat: 45.371846
            lng: -122.586016
          - lat: 45.371508
            lng: -122.585901
        distance: 513.266
        duration: 25.269
        road_name: Cascade Highway
        exits: []
        instruction: Keep right to take OR 213 South/Cascade Highway.
        visual_instructions: []
        spoken_instructions: []
        annotations: ~
        incidents: []
      - geometry:
          - lat: 45.371508
            lng: -122.585901
          - lat: 45.371508
            lng: -122.585901
        distance: 0
        duration: 0
        road_name: Cascade Highway
        exits: []
        instruction: You have arrived at your destination.
        visual_instructions: []
        spoken_instructions: []
        annotations: ~
        incidents: []
    remaining_waypoints:
      - coordinate:
          lat: 45.371508
          lng: -122.585901
        kind: Break
    progress:
      distanceToNextManeuver: "147.1548621959"
      distanceRemaining: "955.4208621959"
      durationRemaining: "43.4794302176"
    summary:
<<<<<<< HEAD
      distanceTraveled: 117.69853939165397
      snappedDistanceTraveled: 117.69853939165397
=======
      distanceTraveled: "117.6985393917"
      snappedDistanceTraveled: "117.6985393917"
>>>>>>> e48ff957
      startedAt: "[timestamp]"
      endedAt: "[none]"
    deviation: NoDeviation
    visual_instruction: ~
    spoken_instruction: ~
    annotation_json: ~
- Navigating:
    current_step_geometry_index: 2
    user_location:
      coordinates:
        lat: 45.376295
        lng: -122.585307
      horizontal_accuracy: 0
      course_over_ground:
        degrees: 225
        accuracy: 5
      speed: ~
    snapped_user_location:
      coordinates:
        lat: 45.376295
        lng: -122.585307
      horizontal_accuracy: 0
      course_over_ground:
        degrees: 225
        accuracy: 5
      speed: ~
    remaining_steps:
      - geometry:
          - lat: 45.377106
            lng: -122.584167
          - lat: 45.376869
            lng: -122.584504
          - lat: 45.376527
            lng: -122.584983
          - lat: 45.375948
            lng: -122.585794
          - lat: 45.375411
            lng: -122.586549
        distance: 264.647
        duration: 10.705
        road_name: ""
        exits: []
        instruction: Drive southwest on I 205 South/OR 213 South.
        visual_instructions: []
        spoken_instructions: []
        annotations: ~
        incidents: []
      - geometry:
          - lat: 45.375411
            lng: -122.586549
          - lat: 45.374846
            lng: -122.587677
          - lat: 45.374808
            lng: -122.587796
          - lat: 45.374781
            lng: -122.587928
          - lat: 45.374774
            lng: -122.588028
          - lat: 45.37478
            lng: -122.588136
          - lat: 45.374789
            lng: -122.588209
          - lat: 45.374812
            lng: -122.588294
          - lat: 45.374849
            lng: -122.588384
          - lat: 45.37488
            lng: -122.588451
          - lat: 45.374919
            lng: -122.588512
          - lat: 45.374978
            lng: -122.588569
          - lat: 45.375024
            lng: -122.58861
          - lat: 45.375075
            lng: -122.58864
          - lat: 45.375143
            lng: -122.588661
          - lat: 45.375324
            lng: -122.588722
          - lat: 45.375415
            lng: -122.588676
          - lat: 45.375483
            lng: -122.588617
          - lat: 45.375559
            lng: -122.58852
          - lat: 45.37561
            lng: -122.588432
          - lat: 45.375657
            lng: -122.58831
          - lat: 45.375703
            lng: -122.588114
        distance: 295
        duration: 12.258
        road_name: ""
        exits:
          - "10"
        instruction: Take exit 10 onto OR 213 South toward Oregon City/Molalla.
        visual_instructions: []
        spoken_instructions: []
        annotations: ~
        incidents: []
      - geometry:
          - lat: 45.375703
            lng: -122.588114
          - lat: 45.375631
            lng: -122.58789
          - lat: 45.375576
            lng: -122.587713
          - lat: 45.375506
            lng: -122.58758
          - lat: 45.375468
            lng: -122.587524
          - lat: 45.37531
            lng: -122.587349
          - lat: 45.375003
            lng: -122.587226
          - lat: 45.374495
            lng: -122.587017
          - lat: 45.374137
            lng: -122.586867
          - lat: 45.373646
            lng: -122.586686
          - lat: 45.373572
            lng: -122.586658
          - lat: 45.373194
            lng: -122.586506
          - lat: 45.372855
            lng: -122.586367
          - lat: 45.372463
            lng: -122.586234
          - lat: 45.372156
            lng: -122.586125
          - lat: 45.371846
            lng: -122.586016
          - lat: 45.371508
            lng: -122.585901
        distance: 513.266
        duration: 25.269
        road_name: Cascade Highway
        exits: []
        instruction: Keep right to take OR 213 South/Cascade Highway.
        visual_instructions: []
        spoken_instructions: []
        annotations: ~
        incidents: []
      - geometry:
          - lat: 45.371508
            lng: -122.585901
          - lat: 45.371508
            lng: -122.585901
        distance: 0
        duration: 0
        road_name: Cascade Highway
        exits: []
        instruction: You have arrived at your destination.
        visual_instructions: []
        spoken_instructions: []
        annotations: ~
        incidents: []
    remaining_waypoints:
      - coordinate:
          lat: 45.371508
          lng: -122.585901
        kind: Break
    progress:
      distanceToNextManeuver: "138.1249290733"
      distanceRemaining: "946.3909290733"
      durationRemaining: "43.1141684384"
    summary:
<<<<<<< HEAD
      distanceTraveled: 126.73303392683665
      snappedDistanceTraveled: 126.73303392683665
=======
      distanceTraveled: "126.7330339268"
      snappedDistanceTraveled: "126.7330339268"
>>>>>>> e48ff957
      startedAt: "[timestamp]"
      endedAt: "[none]"
    deviation: NoDeviation
    visual_instruction: ~
    spoken_instruction: ~
    annotation_json: ~
- Navigating:
    current_step_geometry_index: 2
    user_location:
      coordinates:
        lat: 45.376238
        lng: -122.585389
      horizontal_accuracy: 0
      course_over_ground:
        degrees: 225
        accuracy: 5
      speed: ~
    snapped_user_location:
      coordinates:
        lat: 45.376238
        lng: -122.585389
      horizontal_accuracy: 0
      course_over_ground:
        degrees: 225
        accuracy: 5
      speed: ~
    remaining_steps:
      - geometry:
          - lat: 45.377106
            lng: -122.584167
          - lat: 45.376869
            lng: -122.584504
          - lat: 45.376527
            lng: -122.584983
          - lat: 45.375948
            lng: -122.585794
          - lat: 45.375411
            lng: -122.586549
        distance: 264.647
        duration: 10.705
        road_name: ""
        exits: []
        instruction: Drive southwest on I 205 South/OR 213 South.
        visual_instructions: []
        spoken_instructions: []
        annotations: ~
        incidents: []
      - geometry:
          - lat: 45.375411
            lng: -122.586549
          - lat: 45.374846
            lng: -122.587677
          - lat: 45.374808
            lng: -122.587796
          - lat: 45.374781
            lng: -122.587928
          - lat: 45.374774
            lng: -122.588028
          - lat: 45.37478
            lng: -122.588136
          - lat: 45.374789
            lng: -122.588209
          - lat: 45.374812
            lng: -122.588294
          - lat: 45.374849
            lng: -122.588384
          - lat: 45.37488
            lng: -122.588451
          - lat: 45.374919
            lng: -122.588512
          - lat: 45.374978
            lng: -122.588569
          - lat: 45.375024
            lng: -122.58861
          - lat: 45.375075
            lng: -122.58864
          - lat: 45.375143
            lng: -122.588661
          - lat: 45.375324
            lng: -122.588722
          - lat: 45.375415
            lng: -122.588676
          - lat: 45.375483
            lng: -122.588617
          - lat: 45.375559
            lng: -122.58852
          - lat: 45.37561
            lng: -122.588432
          - lat: 45.375657
            lng: -122.58831
          - lat: 45.375703
            lng: -122.588114
        distance: 295
        duration: 12.258
        road_name: ""
        exits:
          - "10"
        instruction: Take exit 10 onto OR 213 South toward Oregon City/Molalla.
        visual_instructions: []
        spoken_instructions: []
        annotations: ~
        incidents: []
      - geometry:
          - lat: 45.375703
            lng: -122.588114
          - lat: 45.375631
            lng: -122.58789
          - lat: 45.375576
            lng: -122.587713
          - lat: 45.375506
            lng: -122.58758
          - lat: 45.375468
            lng: -122.587524
          - lat: 45.37531
            lng: -122.587349
          - lat: 45.375003
            lng: -122.587226
          - lat: 45.374495
            lng: -122.587017
          - lat: 45.374137
            lng: -122.586867
          - lat: 45.373646
            lng: -122.586686
          - lat: 45.373572
            lng: -122.586658
          - lat: 45.373194
            lng: -122.586506
          - lat: 45.372855
            lng: -122.586367
          - lat: 45.372463
            lng: -122.586234
          - lat: 45.372156
            lng: -122.586125
          - lat: 45.371846
            lng: -122.586016
          - lat: 45.371508
            lng: -122.585901
        distance: 513.266
        duration: 25.269
        road_name: Cascade Highway
        exits: []
        instruction: Keep right to take OR 213 South/Cascade Highway.
        visual_instructions: []
        spoken_instructions: []
        annotations: ~
        incidents: []
      - geometry:
          - lat: 45.371508
            lng: -122.585901
          - lat: 45.371508
            lng: -122.585901
        distance: 0
        duration: 0
        road_name: Cascade Highway
        exits: []
        instruction: You have arrived at your destination.
        visual_instructions: []
        spoken_instructions: []
        annotations: ~
        incidents: []
    remaining_waypoints:
      - coordinate:
          lat: 45.371508
          lng: -122.585901
        kind: Break
    progress:
      distanceToNextManeuver: "129.0738930874"
      distanceRemaining: "937.3398930874"
      durationRemaining: "42.7480530461"
    summary:
<<<<<<< HEAD
      distanceTraveled: 135.7438459032604
      snappedDistanceTraveled: 135.7438459032604
=======
      distanceTraveled: "135.7438459033"
      snappedDistanceTraveled: "135.7438459033"
>>>>>>> e48ff957
      startedAt: "[timestamp]"
      endedAt: "[none]"
    deviation: NoDeviation
    visual_instruction: ~
    spoken_instruction: ~
    annotation_json: ~
- Navigating:
    current_step_geometry_index: 2
    user_location:
      coordinates:
        lat: 45.37618
        lng: -122.58547
      horizontal_accuracy: 0
      course_over_ground:
        degrees: 225
        accuracy: 5
      speed: ~
    snapped_user_location:
      coordinates:
        lat: 45.37618
        lng: -122.58547
      horizontal_accuracy: 0
      course_over_ground:
        degrees: 225
        accuracy: 5
      speed: ~
    remaining_steps:
      - geometry:
          - lat: 45.377106
            lng: -122.584167
          - lat: 45.376869
            lng: -122.584504
          - lat: 45.376527
            lng: -122.584983
          - lat: 45.375948
            lng: -122.585794
          - lat: 45.375411
            lng: -122.586549
        distance: 264.647
        duration: 10.705
        road_name: ""
        exits: []
        instruction: Drive southwest on I 205 South/OR 213 South.
        visual_instructions: []
        spoken_instructions: []
        annotations: ~
        incidents: []
      - geometry:
          - lat: 45.375411
            lng: -122.586549
          - lat: 45.374846
            lng: -122.587677
          - lat: 45.374808
            lng: -122.587796
          - lat: 45.374781
            lng: -122.587928
          - lat: 45.374774
            lng: -122.588028
          - lat: 45.37478
            lng: -122.588136
          - lat: 45.374789
            lng: -122.588209
          - lat: 45.374812
            lng: -122.588294
          - lat: 45.374849
            lng: -122.588384
          - lat: 45.37488
            lng: -122.588451
          - lat: 45.374919
            lng: -122.588512
          - lat: 45.374978
            lng: -122.588569
          - lat: 45.375024
            lng: -122.58861
          - lat: 45.375075
            lng: -122.58864
          - lat: 45.375143
            lng: -122.588661
          - lat: 45.375324
            lng: -122.588722
          - lat: 45.375415
            lng: -122.588676
          - lat: 45.375483
            lng: -122.588617
          - lat: 45.375559
            lng: -122.58852
          - lat: 45.37561
            lng: -122.588432
          - lat: 45.375657
            lng: -122.58831
          - lat: 45.375703
            lng: -122.588114
        distance: 295
        duration: 12.258
        road_name: ""
        exits:
          - "10"
        instruction: Take exit 10 onto OR 213 South toward Oregon City/Molalla.
        visual_instructions: []
        spoken_instructions: []
        annotations: ~
        incidents: []
      - geometry:
          - lat: 45.375703
            lng: -122.588114
          - lat: 45.375631
            lng: -122.58789
          - lat: 45.375576
            lng: -122.587713
          - lat: 45.375506
            lng: -122.58758
          - lat: 45.375468
            lng: -122.587524
          - lat: 45.37531
            lng: -122.587349
          - lat: 45.375003
            lng: -122.587226
          - lat: 45.374495
            lng: -122.587017
          - lat: 45.374137
            lng: -122.586867
          - lat: 45.373646
            lng: -122.586686
          - lat: 45.373572
            lng: -122.586658
          - lat: 45.373194
            lng: -122.586506
          - lat: 45.372855
            lng: -122.586367
          - lat: 45.372463
            lng: -122.586234
          - lat: 45.372156
            lng: -122.586125
          - lat: 45.371846
            lng: -122.586016
          - lat: 45.371508
            lng: -122.585901
        distance: 513.266
        duration: 25.269
        road_name: Cascade Highway
        exits: []
        instruction: Keep right to take OR 213 South/Cascade Highway.
        visual_instructions: []
        spoken_instructions: []
        annotations: ~
        incidents: []
      - geometry:
          - lat: 45.371508
            lng: -122.585901
          - lat: 45.371508
            lng: -122.585901
        distance: 0
        duration: 0
        road_name: Cascade Highway
        exits: []
        instruction: You have arrived at your destination.
        visual_instructions: []
        spoken_instructions: []
        annotations: ~
        incidents: []
    remaining_waypoints:
      - coordinate:
          lat: 45.371508
          lng: -122.585901
        kind: Break
    progress:
      distanceToNextManeuver: "120.0439599648"
      distanceRemaining: "928.3099599648"
      durationRemaining: "42.3827912669"
    summary:
<<<<<<< HEAD
      distanceTraveled: 144.77834944885942
      snappedDistanceTraveled: 144.77834944885942
=======
      distanceTraveled: "144.7783494489"
      snappedDistanceTraveled: "144.7783494489"
>>>>>>> e48ff957
      startedAt: "[timestamp]"
      endedAt: "[none]"
    deviation: NoDeviation
    visual_instruction: ~
    spoken_instruction: ~
    annotation_json: ~
- Navigating:
    current_step_geometry_index: 2
    user_location:
      coordinates:
        lat: 45.376122
        lng: -122.585551
      horizontal_accuracy: 0
      course_over_ground:
        degrees: 225
        accuracy: 5
      speed: ~
    snapped_user_location:
      coordinates:
        lat: 45.376122
        lng: -122.585551
      horizontal_accuracy: 0
      course_over_ground:
        degrees: 225
        accuracy: 5
      speed: ~
    remaining_steps:
      - geometry:
          - lat: 45.377106
            lng: -122.584167
          - lat: 45.376869
            lng: -122.584504
          - lat: 45.376527
            lng: -122.584983
          - lat: 45.375948
            lng: -122.585794
          - lat: 45.375411
            lng: -122.586549
        distance: 264.647
        duration: 10.705
        road_name: ""
        exits: []
        instruction: Drive southwest on I 205 South/OR 213 South.
        visual_instructions: []
        spoken_instructions: []
        annotations: ~
        incidents: []
      - geometry:
          - lat: 45.375411
            lng: -122.586549
          - lat: 45.374846
            lng: -122.587677
          - lat: 45.374808
            lng: -122.587796
          - lat: 45.374781
            lng: -122.587928
          - lat: 45.374774
            lng: -122.588028
          - lat: 45.37478
            lng: -122.588136
          - lat: 45.374789
            lng: -122.588209
          - lat: 45.374812
            lng: -122.588294
          - lat: 45.374849
            lng: -122.588384
          - lat: 45.37488
            lng: -122.588451
          - lat: 45.374919
            lng: -122.588512
          - lat: 45.374978
            lng: -122.588569
          - lat: 45.375024
            lng: -122.58861
          - lat: 45.375075
            lng: -122.58864
          - lat: 45.375143
            lng: -122.588661
          - lat: 45.375324
            lng: -122.588722
          - lat: 45.375415
            lng: -122.588676
          - lat: 45.375483
            lng: -122.588617
          - lat: 45.375559
            lng: -122.58852
          - lat: 45.37561
            lng: -122.588432
          - lat: 45.375657
            lng: -122.58831
          - lat: 45.375703
            lng: -122.588114
        distance: 295
        duration: 12.258
        road_name: ""
        exits:
          - "10"
        instruction: Take exit 10 onto OR 213 South toward Oregon City/Molalla.
        visual_instructions: []
        spoken_instructions: []
        annotations: ~
        incidents: []
      - geometry:
          - lat: 45.375703
            lng: -122.588114
          - lat: 45.375631
            lng: -122.58789
          - lat: 45.375576
            lng: -122.587713
          - lat: 45.375506
            lng: -122.58758
          - lat: 45.375468
            lng: -122.587524
          - lat: 45.37531
            lng: -122.587349
          - lat: 45.375003
            lng: -122.587226
          - lat: 45.374495
            lng: -122.587017
          - lat: 45.374137
            lng: -122.586867
          - lat: 45.373646
            lng: -122.586686
          - lat: 45.373572
            lng: -122.586658
          - lat: 45.373194
            lng: -122.586506
          - lat: 45.372855
            lng: -122.586367
          - lat: 45.372463
            lng: -122.586234
          - lat: 45.372156
            lng: -122.586125
          - lat: 45.371846
            lng: -122.586016
          - lat: 45.371508
            lng: -122.585901
        distance: 513.266
        duration: 25.269
        road_name: Cascade Highway
        exits: []
        instruction: Keep right to take OR 213 South/Cascade Highway.
        visual_instructions: []
        spoken_instructions: []
        annotations: ~
        incidents: []
      - geometry:
          - lat: 45.371508
            lng: -122.585901
          - lat: 45.371508
            lng: -122.585901
        distance: 0
        duration: 0
        road_name: Cascade Highway
        exits: []
        instruction: You have arrived at your destination.
        visual_instructions: []
        spoken_instructions: []
        annotations: ~
        incidents: []
    remaining_waypoints:
      - coordinate:
          lat: 45.371508
          lng: -122.585901
        kind: Break
    progress:
      distanceToNextManeuver: "111.0140268425"
      distanceRemaining: "919.2800268425"
      durationRemaining: "42.0175294878"
    summary:
<<<<<<< HEAD
      distanceTraveled: 153.8128575382751
      snappedDistanceTraveled: 153.8128575382751
=======
      distanceTraveled: "153.8128575383"
      snappedDistanceTraveled: "153.8128575383"
>>>>>>> e48ff957
      startedAt: "[timestamp]"
      endedAt: "[none]"
    deviation: NoDeviation
    visual_instruction: ~
    spoken_instruction: ~
    annotation_json: ~
- Navigating:
    current_step_geometry_index: 2
    user_location:
      coordinates:
        lat: 45.376064
        lng: -122.585632
      horizontal_accuracy: 0
      course_over_ground:
        degrees: 225
        accuracy: 5
      speed: ~
    snapped_user_location:
      coordinates:
        lat: 45.376064
        lng: -122.585632
      horizontal_accuracy: 0
      course_over_ground:
        degrees: 225
        accuracy: 5
      speed: ~
    remaining_steps:
      - geometry:
          - lat: 45.377106
            lng: -122.584167
          - lat: 45.376869
            lng: -122.584504
          - lat: 45.376527
            lng: -122.584983
          - lat: 45.375948
            lng: -122.585794
          - lat: 45.375411
            lng: -122.586549
        distance: 264.647
        duration: 10.705
        road_name: ""
        exits: []
        instruction: Drive southwest on I 205 South/OR 213 South.
        visual_instructions: []
        spoken_instructions: []
        annotations: ~
        incidents: []
      - geometry:
          - lat: 45.375411
            lng: -122.586549
          - lat: 45.374846
            lng: -122.587677
          - lat: 45.374808
            lng: -122.587796
          - lat: 45.374781
            lng: -122.587928
          - lat: 45.374774
            lng: -122.588028
          - lat: 45.37478
            lng: -122.588136
          - lat: 45.374789
            lng: -122.588209
          - lat: 45.374812
            lng: -122.588294
          - lat: 45.374849
            lng: -122.588384
          - lat: 45.37488
            lng: -122.588451
          - lat: 45.374919
            lng: -122.588512
          - lat: 45.374978
            lng: -122.588569
          - lat: 45.375024
            lng: -122.58861
          - lat: 45.375075
            lng: -122.58864
          - lat: 45.375143
            lng: -122.588661
          - lat: 45.375324
            lng: -122.588722
          - lat: 45.375415
            lng: -122.588676
          - lat: 45.375483
            lng: -122.588617
          - lat: 45.375559
            lng: -122.58852
          - lat: 45.37561
            lng: -122.588432
          - lat: 45.375657
            lng: -122.58831
          - lat: 45.375703
            lng: -122.588114
        distance: 295
        duration: 12.258
        road_name: ""
        exits:
          - "10"
        instruction: Take exit 10 onto OR 213 South toward Oregon City/Molalla.
        visual_instructions: []
        spoken_instructions: []
        annotations: ~
        incidents: []
      - geometry:
          - lat: 45.375703
            lng: -122.588114
          - lat: 45.375631
            lng: -122.58789
          - lat: 45.375576
            lng: -122.587713
          - lat: 45.375506
            lng: -122.58758
          - lat: 45.375468
            lng: -122.587524
          - lat: 45.37531
            lng: -122.587349
          - lat: 45.375003
            lng: -122.587226
          - lat: 45.374495
            lng: -122.587017
          - lat: 45.374137
            lng: -122.586867
          - lat: 45.373646
            lng: -122.586686
          - lat: 45.373572
            lng: -122.586658
          - lat: 45.373194
            lng: -122.586506
          - lat: 45.372855
            lng: -122.586367
          - lat: 45.372463
            lng: -122.586234
          - lat: 45.372156
            lng: -122.586125
          - lat: 45.371846
            lng: -122.586016
          - lat: 45.371508
            lng: -122.585901
        distance: 513.266
        duration: 25.269
        road_name: Cascade Highway
        exits: []
        instruction: Keep right to take OR 213 South/Cascade Highway.
        visual_instructions: []
        spoken_instructions: []
        annotations: ~
        incidents: []
      - geometry:
          - lat: 45.371508
            lng: -122.585901
          - lat: 45.371508
            lng: -122.585901
        distance: 0
        duration: 0
        road_name: Cascade Highway
        exits: []
        instruction: You have arrived at your destination.
        visual_instructions: []
        spoken_instructions: []
        annotations: ~
        incidents: []
    remaining_waypoints:
      - coordinate:
          lat: 45.371508
          lng: -122.585901
        kind: Break
    progress:
      distanceToNextManeuver: "101.9840937189"
      distanceRemaining: "910.2500937189"
      durationRemaining: "41.6522677085"
    summary:
<<<<<<< HEAD
      distanceTraveled: 162.8473701734106
      snappedDistanceTraveled: 162.8473701734106
=======
      distanceTraveled: "162.8473701734"
      snappedDistanceTraveled: "162.8473701734"
>>>>>>> e48ff957
      startedAt: "[timestamp]"
      endedAt: "[none]"
    deviation: NoDeviation
    visual_instruction: ~
    spoken_instruction: ~
    annotation_json: ~
- Navigating:
    current_step_geometry_index: 2
    user_location:
      coordinates:
        lat: 45.376006
        lng: -122.585713
      horizontal_accuracy: 0
      course_over_ground:
        degrees: 225
        accuracy: 5
      speed: ~
    snapped_user_location:
      coordinates:
        lat: 45.376006
        lng: -122.585713
      horizontal_accuracy: 0
      course_over_ground:
        degrees: 225
        accuracy: 5
      speed: ~
    remaining_steps:
      - geometry:
          - lat: 45.377106
            lng: -122.584167
          - lat: 45.376869
            lng: -122.584504
          - lat: 45.376527
            lng: -122.584983
          - lat: 45.375948
            lng: -122.585794
          - lat: 45.375411
            lng: -122.586549
        distance: 264.647
        duration: 10.705
        road_name: ""
        exits: []
        instruction: Drive southwest on I 205 South/OR 213 South.
        visual_instructions: []
        spoken_instructions: []
        annotations: ~
        incidents: []
      - geometry:
          - lat: 45.375411
            lng: -122.586549
          - lat: 45.374846
            lng: -122.587677
          - lat: 45.374808
            lng: -122.587796
          - lat: 45.374781
            lng: -122.587928
          - lat: 45.374774
            lng: -122.588028
          - lat: 45.37478
            lng: -122.588136
          - lat: 45.374789
            lng: -122.588209
          - lat: 45.374812
            lng: -122.588294
          - lat: 45.374849
            lng: -122.588384
          - lat: 45.37488
            lng: -122.588451
          - lat: 45.374919
            lng: -122.588512
          - lat: 45.374978
            lng: -122.588569
          - lat: 45.375024
            lng: -122.58861
          - lat: 45.375075
            lng: -122.58864
          - lat: 45.375143
            lng: -122.588661
          - lat: 45.375324
            lng: -122.588722
          - lat: 45.375415
            lng: -122.588676
          - lat: 45.375483
            lng: -122.588617
          - lat: 45.375559
            lng: -122.58852
          - lat: 45.37561
            lng: -122.588432
          - lat: 45.375657
            lng: -122.58831
          - lat: 45.375703
            lng: -122.588114
        distance: 295
        duration: 12.258
        road_name: ""
        exits:
          - "10"
        instruction: Take exit 10 onto OR 213 South toward Oregon City/Molalla.
        visual_instructions: []
        spoken_instructions: []
        annotations: ~
        incidents: []
      - geometry:
          - lat: 45.375703
            lng: -122.588114
          - lat: 45.375631
            lng: -122.58789
          - lat: 45.375576
            lng: -122.587713
          - lat: 45.375506
            lng: -122.58758
          - lat: 45.375468
            lng: -122.587524
          - lat: 45.37531
            lng: -122.587349
          - lat: 45.375003
            lng: -122.587226
          - lat: 45.374495
            lng: -122.587017
          - lat: 45.374137
            lng: -122.586867
          - lat: 45.373646
            lng: -122.586686
          - lat: 45.373572
            lng: -122.586658
          - lat: 45.373194
            lng: -122.586506
          - lat: 45.372855
            lng: -122.586367
          - lat: 45.372463
            lng: -122.586234
          - lat: 45.372156
            lng: -122.586125
          - lat: 45.371846
            lng: -122.586016
          - lat: 45.371508
            lng: -122.585901
        distance: 513.266
        duration: 25.269
        road_name: Cascade Highway
        exits: []
        instruction: Keep right to take OR 213 South/Cascade Highway.
        visual_instructions: []
        spoken_instructions: []
        annotations: ~
        incidents: []
      - geometry:
          - lat: 45.371508
            lng: -122.585901
          - lat: 45.371508
            lng: -122.585901
        distance: 0
        duration: 0
        road_name: Cascade Highway
        exits: []
        instruction: You have arrived at your destination.
        visual_instructions: []
        spoken_instructions: []
        annotations: ~
        incidents: []
    remaining_waypoints:
      - coordinate:
          lat: 45.371508
          lng: -122.585901
        kind: Break
    progress:
      distanceToNextManeuver: "92.9541605963"
      distanceRemaining: "901.2201605963"
      durationRemaining: "41.2870059293"
    summary:
<<<<<<< HEAD
      distanceTraveled: 171.88188735214513
      snappedDistanceTraveled: 171.88188735214513
=======
      distanceTraveled: "171.8818873521"
      snappedDistanceTraveled: "171.8818873521"
>>>>>>> e48ff957
      startedAt: "[timestamp]"
      endedAt: "[none]"
    deviation: NoDeviation
    visual_instruction: ~
    spoken_instruction: ~
    annotation_json: ~
- Navigating:
    current_step_geometry_index: 2
    user_location:
      coordinates:
        lat: 45.375948
        lng: -122.585794
      horizontal_accuracy: 0
      course_over_ground:
        degrees: 225
        accuracy: 5
      speed: ~
    snapped_user_location:
      coordinates:
        lat: 45.375948
        lng: -122.585794
      horizontal_accuracy: 0
      course_over_ground:
        degrees: 225
        accuracy: 5
      speed: ~
    remaining_steps:
      - geometry:
          - lat: 45.377106
            lng: -122.584167
          - lat: 45.376869
            lng: -122.584504
          - lat: 45.376527
            lng: -122.584983
          - lat: 45.375948
            lng: -122.585794
          - lat: 45.375411
            lng: -122.586549
        distance: 264.647
        duration: 10.705
        road_name: ""
        exits: []
        instruction: Drive southwest on I 205 South/OR 213 South.
        visual_instructions: []
        spoken_instructions: []
        annotations: ~
        incidents: []
      - geometry:
          - lat: 45.375411
            lng: -122.586549
          - lat: 45.374846
            lng: -122.587677
          - lat: 45.374808
            lng: -122.587796
          - lat: 45.374781
            lng: -122.587928
          - lat: 45.374774
            lng: -122.588028
          - lat: 45.37478
            lng: -122.588136
          - lat: 45.374789
            lng: -122.588209
          - lat: 45.374812
            lng: -122.588294
          - lat: 45.374849
            lng: -122.588384
          - lat: 45.37488
            lng: -122.588451
          - lat: 45.374919
            lng: -122.588512
          - lat: 45.374978
            lng: -122.588569
          - lat: 45.375024
            lng: -122.58861
          - lat: 45.375075
            lng: -122.58864
          - lat: 45.375143
            lng: -122.588661
          - lat: 45.375324
            lng: -122.588722
          - lat: 45.375415
            lng: -122.588676
          - lat: 45.375483
            lng: -122.588617
          - lat: 45.375559
            lng: -122.58852
          - lat: 45.37561
            lng: -122.588432
          - lat: 45.375657
            lng: -122.58831
          - lat: 45.375703
            lng: -122.588114
        distance: 295
        duration: 12.258
        road_name: ""
        exits:
          - "10"
        instruction: Take exit 10 onto OR 213 South toward Oregon City/Molalla.
        visual_instructions: []
        spoken_instructions: []
        annotations: ~
        incidents: []
      - geometry:
          - lat: 45.375703
            lng: -122.588114
          - lat: 45.375631
            lng: -122.58789
          - lat: 45.375576
            lng: -122.587713
          - lat: 45.375506
            lng: -122.58758
          - lat: 45.375468
            lng: -122.587524
          - lat: 45.37531
            lng: -122.587349
          - lat: 45.375003
            lng: -122.587226
          - lat: 45.374495
            lng: -122.587017
          - lat: 45.374137
            lng: -122.586867
          - lat: 45.373646
            lng: -122.586686
          - lat: 45.373572
            lng: -122.586658
          - lat: 45.373194
            lng: -122.586506
          - lat: 45.372855
            lng: -122.586367
          - lat: 45.372463
            lng: -122.586234
          - lat: 45.372156
            lng: -122.586125
          - lat: 45.371846
            lng: -122.586016
          - lat: 45.371508
            lng: -122.585901
        distance: 513.266
        duration: 25.269
        road_name: Cascade Highway
        exits: []
        instruction: Keep right to take OR 213 South/Cascade Highway.
        visual_instructions: []
        spoken_instructions: []
        annotations: ~
        incidents: []
      - geometry:
          - lat: 45.371508
            lng: -122.585901
          - lat: 45.371508
            lng: -122.585901
        distance: 0
        duration: 0
        road_name: Cascade Highway
        exits: []
        instruction: You have arrived at your destination.
        visual_instructions: []
        spoken_instructions: []
        annotations: ~
        incidents: []
    remaining_waypoints:
      - coordinate:
          lat: 45.371508
          lng: -122.585901
        kind: Break
    progress:
      distanceToNextManeuver: "83.9242274730"
      distanceRemaining: "892.1902274730"
      durationRemaining: "40.9217441501"
    summary:
<<<<<<< HEAD
      distanceTraveled: 180.91640907546713
      snappedDistanceTraveled: 180.91640907546713
=======
      distanceTraveled: "180.9164090755"
      snappedDistanceTraveled: "180.9164090755"
>>>>>>> e48ff957
      startedAt: "[timestamp]"
      endedAt: "[none]"
    deviation: NoDeviation
    visual_instruction: ~
    spoken_instruction: ~
    annotation_json: ~
- Navigating:
    current_step_geometry_index: 3
    user_location:
      coordinates:
        lat: 45.375888
        lng: -122.585878
      horizontal_accuracy: 0
      course_over_ground:
        degrees: 225
        accuracy: 5
      speed: ~
    snapped_user_location:
      coordinates:
        lat: 45.375888
        lng: -122.585878
      horizontal_accuracy: 0
      course_over_ground:
        degrees: 225
        accuracy: 5
      speed: ~
    remaining_steps:
      - geometry:
          - lat: 45.377106
            lng: -122.584167
          - lat: 45.376869
            lng: -122.584504
          - lat: 45.376527
            lng: -122.584983
          - lat: 45.375948
            lng: -122.585794
          - lat: 45.375411
            lng: -122.586549
        distance: 264.647
        duration: 10.705
        road_name: ""
        exits: []
        instruction: Drive southwest on I 205 South/OR 213 South.
        visual_instructions: []
        spoken_instructions: []
        annotations: ~
        incidents: []
      - geometry:
          - lat: 45.375411
            lng: -122.586549
          - lat: 45.374846
            lng: -122.587677
          - lat: 45.374808
            lng: -122.587796
          - lat: 45.374781
            lng: -122.587928
          - lat: 45.374774
            lng: -122.588028
          - lat: 45.37478
            lng: -122.588136
          - lat: 45.374789
            lng: -122.588209
          - lat: 45.374812
            lng: -122.588294
          - lat: 45.374849
            lng: -122.588384
          - lat: 45.37488
            lng: -122.588451
          - lat: 45.374919
            lng: -122.588512
          - lat: 45.374978
            lng: -122.588569
          - lat: 45.375024
            lng: -122.58861
          - lat: 45.375075
            lng: -122.58864
          - lat: 45.375143
            lng: -122.588661
          - lat: 45.375324
            lng: -122.588722
          - lat: 45.375415
            lng: -122.588676
          - lat: 45.375483
            lng: -122.588617
          - lat: 45.375559
            lng: -122.58852
          - lat: 45.37561
            lng: -122.588432
          - lat: 45.375657
            lng: -122.58831
          - lat: 45.375703
            lng: -122.588114
        distance: 295
        duration: 12.258
        road_name: ""
        exits:
          - "10"
        instruction: Take exit 10 onto OR 213 South toward Oregon City/Molalla.
        visual_instructions: []
        spoken_instructions: []
        annotations: ~
        incidents: []
      - geometry:
          - lat: 45.375703
            lng: -122.588114
          - lat: 45.375631
            lng: -122.58789
          - lat: 45.375576
            lng: -122.587713
          - lat: 45.375506
            lng: -122.58758
          - lat: 45.375468
            lng: -122.587524
          - lat: 45.37531
            lng: -122.587349
          - lat: 45.375003
            lng: -122.587226
          - lat: 45.374495
            lng: -122.587017
          - lat: 45.374137
            lng: -122.586867
          - lat: 45.373646
            lng: -122.586686
          - lat: 45.373572
            lng: -122.586658
          - lat: 45.373194
            lng: -122.586506
          - lat: 45.372855
            lng: -122.586367
          - lat: 45.372463
            lng: -122.586234
          - lat: 45.372156
            lng: -122.586125
          - lat: 45.371846
            lng: -122.586016
          - lat: 45.371508
            lng: -122.585901
        distance: 513.266
        duration: 25.269
        road_name: Cascade Highway
        exits: []
        instruction: Keep right to take OR 213 South/Cascade Highway.
        visual_instructions: []
        spoken_instructions: []
        annotations: ~
        incidents: []
      - geometry:
          - lat: 45.371508
            lng: -122.585901
          - lat: 45.371508
            lng: -122.585901
        distance: 0
        duration: 0
        road_name: Cascade Highway
        exits: []
        instruction: You have arrived at your destination.
        visual_instructions: []
        spoken_instructions: []
        annotations: ~
        incidents: []
    remaining_waypoints:
      - coordinate:
          lat: 45.371508
          lng: -122.585901
        kind: Break
    progress:
      distanceToNextManeuver: "74.5736109559"
      distanceRemaining: "882.8396109559"
      durationRemaining: "40.5435106927"
    summary:
<<<<<<< HEAD
      distanceTraveled: 190.27379508822978
      snappedDistanceTraveled: 190.27379508822978
=======
      distanceTraveled: "190.2737950882"
      snappedDistanceTraveled: "190.2737950882"
>>>>>>> e48ff957
      startedAt: "[timestamp]"
      endedAt: "[none]"
    deviation: NoDeviation
    visual_instruction: ~
    spoken_instruction: ~
    annotation_json: ~
- Navigating:
    current_step_geometry_index: 3
    user_location:
      coordinates:
        lat: 45.375829
        lng: -122.585962
      horizontal_accuracy: 0
      course_over_ground:
        degrees: 225
        accuracy: 5
      speed: ~
    snapped_user_location:
      coordinates:
        lat: 45.375829
        lng: -122.585962
      horizontal_accuracy: 0
      course_over_ground:
        degrees: 225
        accuracy: 5
      speed: ~
    remaining_steps:
      - geometry:
          - lat: 45.377106
            lng: -122.584167
          - lat: 45.376869
            lng: -122.584504
          - lat: 45.376527
            lng: -122.584983
          - lat: 45.375948
            lng: -122.585794
          - lat: 45.375411
            lng: -122.586549
        distance: 264.647
        duration: 10.705
        road_name: ""
        exits: []
        instruction: Drive southwest on I 205 South/OR 213 South.
        visual_instructions: []
        spoken_instructions: []
        annotations: ~
        incidents: []
      - geometry:
          - lat: 45.375411
            lng: -122.586549
          - lat: 45.374846
            lng: -122.587677
          - lat: 45.374808
            lng: -122.587796
          - lat: 45.374781
            lng: -122.587928
          - lat: 45.374774
            lng: -122.588028
          - lat: 45.37478
            lng: -122.588136
          - lat: 45.374789
            lng: -122.588209
          - lat: 45.374812
            lng: -122.588294
          - lat: 45.374849
            lng: -122.588384
          - lat: 45.37488
            lng: -122.588451
          - lat: 45.374919
            lng: -122.588512
          - lat: 45.374978
            lng: -122.588569
          - lat: 45.375024
            lng: -122.58861
          - lat: 45.375075
            lng: -122.58864
          - lat: 45.375143
            lng: -122.588661
          - lat: 45.375324
            lng: -122.588722
          - lat: 45.375415
            lng: -122.588676
          - lat: 45.375483
            lng: -122.588617
          - lat: 45.375559
            lng: -122.58852
          - lat: 45.37561
            lng: -122.588432
          - lat: 45.375657
            lng: -122.58831
          - lat: 45.375703
            lng: -122.588114
        distance: 295
        duration: 12.258
        road_name: ""
        exits:
          - "10"
        instruction: Take exit 10 onto OR 213 South toward Oregon City/Molalla.
        visual_instructions: []
        spoken_instructions: []
        annotations: ~
        incidents: []
      - geometry:
          - lat: 45.375703
            lng: -122.588114
          - lat: 45.375631
            lng: -122.58789
          - lat: 45.375576
            lng: -122.587713
          - lat: 45.375506
            lng: -122.58758
          - lat: 45.375468
            lng: -122.587524
          - lat: 45.37531
            lng: -122.587349
          - lat: 45.375003
            lng: -122.587226
          - lat: 45.374495
            lng: -122.587017
          - lat: 45.374137
            lng: -122.586867
          - lat: 45.373646
            lng: -122.586686
          - lat: 45.373572
            lng: -122.586658
          - lat: 45.373194
            lng: -122.586506
          - lat: 45.372855
            lng: -122.586367
          - lat: 45.372463
            lng: -122.586234
          - lat: 45.372156
            lng: -122.586125
          - lat: 45.371846
            lng: -122.586016
          - lat: 45.371508
            lng: -122.585901
        distance: 513.266
        duration: 25.269
        road_name: Cascade Highway
        exits: []
        instruction: Keep right to take OR 213 South/Cascade Highway.
        visual_instructions: []
        spoken_instructions: []
        annotations: ~
        incidents: []
      - geometry:
          - lat: 45.371508
            lng: -122.585901
          - lat: 45.371508
            lng: -122.585901
        distance: 0
        duration: 0
        road_name: Cascade Highway
        exits: []
        instruction: You have arrived at your destination.
        visual_instructions: []
        spoken_instructions: []
        annotations: ~
        incidents: []
    remaining_waypoints:
      - coordinate:
          lat: 45.371508
          lng: -122.585901
        kind: Break
    progress:
      distanceToNextManeuver: "65.2754963308"
      distanceRemaining: "873.5414963308"
      durationRemaining: "40.1674009425"
    summary:
<<<<<<< HEAD
      distanceTraveled: 199.55223280387887
      snappedDistanceTraveled: 199.55223280387887
=======
      distanceTraveled: "199.5522328039"
      snappedDistanceTraveled: "199.5522328039"
>>>>>>> e48ff957
      startedAt: "[timestamp]"
      endedAt: "[none]"
    deviation: NoDeviation
    visual_instruction: ~
    spoken_instruction: ~
    annotation_json: ~
- Navigating:
    current_step_geometry_index: 3
    user_location:
      coordinates:
        lat: 45.375769
        lng: -122.586046
      horizontal_accuracy: 0
      course_over_ground:
        degrees: 225
        accuracy: 5
      speed: ~
    snapped_user_location:
      coordinates:
        lat: 45.375769
        lng: -122.586046
      horizontal_accuracy: 0
      course_over_ground:
        degrees: 225
        accuracy: 5
      speed: ~
    remaining_steps:
      - geometry:
          - lat: 45.377106
            lng: -122.584167
          - lat: 45.376869
            lng: -122.584504
          - lat: 45.376527
            lng: -122.584983
          - lat: 45.375948
            lng: -122.585794
          - lat: 45.375411
            lng: -122.586549
        distance: 264.647
        duration: 10.705
        road_name: ""
        exits: []
        instruction: Drive southwest on I 205 South/OR 213 South.
        visual_instructions: []
        spoken_instructions: []
        annotations: ~
        incidents: []
      - geometry:
          - lat: 45.375411
            lng: -122.586549
          - lat: 45.374846
            lng: -122.587677
          - lat: 45.374808
            lng: -122.587796
          - lat: 45.374781
            lng: -122.587928
          - lat: 45.374774
            lng: -122.588028
          - lat: 45.37478
            lng: -122.588136
          - lat: 45.374789
            lng: -122.588209
          - lat: 45.374812
            lng: -122.588294
          - lat: 45.374849
            lng: -122.588384
          - lat: 45.37488
            lng: -122.588451
          - lat: 45.374919
            lng: -122.588512
          - lat: 45.374978
            lng: -122.588569
          - lat: 45.375024
            lng: -122.58861
          - lat: 45.375075
            lng: -122.58864
          - lat: 45.375143
            lng: -122.588661
          - lat: 45.375324
            lng: -122.588722
          - lat: 45.375415
            lng: -122.588676
          - lat: 45.375483
            lng: -122.588617
          - lat: 45.375559
            lng: -122.58852
          - lat: 45.37561
            lng: -122.588432
          - lat: 45.375657
            lng: -122.58831
          - lat: 45.375703
            lng: -122.588114
        distance: 295
        duration: 12.258
        road_name: ""
        exits:
          - "10"
        instruction: Take exit 10 onto OR 213 South toward Oregon City/Molalla.
        visual_instructions: []
        spoken_instructions: []
        annotations: ~
        incidents: []
      - geometry:
          - lat: 45.375703
            lng: -122.588114
          - lat: 45.375631
            lng: -122.58789
          - lat: 45.375576
            lng: -122.587713
          - lat: 45.375506
            lng: -122.58758
          - lat: 45.375468
            lng: -122.587524
          - lat: 45.37531
            lng: -122.587349
          - lat: 45.375003
            lng: -122.587226
          - lat: 45.374495
            lng: -122.587017
          - lat: 45.374137
            lng: -122.586867
          - lat: 45.373646
            lng: -122.586686
          - lat: 45.373572
            lng: -122.586658
          - lat: 45.373194
            lng: -122.586506
          - lat: 45.372855
            lng: -122.586367
          - lat: 45.372463
            lng: -122.586234
          - lat: 45.372156
            lng: -122.586125
          - lat: 45.371846
            lng: -122.586016
          - lat: 45.371508
            lng: -122.585901
        distance: 513.266
        duration: 25.269
        road_name: Cascade Highway
        exits: []
        instruction: Keep right to take OR 213 South/Cascade Highway.
        visual_instructions: []
        spoken_instructions: []
        annotations: ~
        incidents: []
      - geometry:
          - lat: 45.371508
            lng: -122.585901
          - lat: 45.371508
            lng: -122.585901
        distance: 0
        duration: 0
        road_name: Cascade Highway
        exits: []
        instruction: You have arrived at your destination.
        visual_instructions: []
        spoken_instructions: []
        annotations: ~
        incidents: []
    remaining_waypoints:
      - coordinate:
          lat: 45.371508
          lng: -122.585901
        kind: Break
    progress:
      distanceToNextManeuver: "55.9248798123"
      distanceRemaining: "864.1908798123"
      durationRemaining: "39.7891674850"
    summary:
<<<<<<< HEAD
      distanceTraveled: 208.90962849924352
      snappedDistanceTraveled: 208.90962849924352
=======
      distanceTraveled: "208.9096284992"
      snappedDistanceTraveled: "208.9096284992"
>>>>>>> e48ff957
      startedAt: "[timestamp]"
      endedAt: "[none]"
    deviation: NoDeviation
    visual_instruction: ~
    spoken_instruction: ~
    annotation_json: ~
- Navigating:
    current_step_geometry_index: 3
    user_location:
      coordinates:
        lat: 45.375709
        lng: -122.58613
      horizontal_accuracy: 0
      course_over_ground:
        degrees: 225
        accuracy: 5
      speed: ~
    snapped_user_location:
      coordinates:
        lat: 45.375709
        lng: -122.58613
      horizontal_accuracy: 0
      course_over_ground:
        degrees: 225
        accuracy: 5
      speed: ~
    remaining_steps:
      - geometry:
          - lat: 45.377106
            lng: -122.584167
          - lat: 45.376869
            lng: -122.584504
          - lat: 45.376527
            lng: -122.584983
          - lat: 45.375948
            lng: -122.585794
          - lat: 45.375411
            lng: -122.586549
        distance: 264.647
        duration: 10.705
        road_name: ""
        exits: []
        instruction: Drive southwest on I 205 South/OR 213 South.
        visual_instructions: []
        spoken_instructions: []
        annotations: ~
        incidents: []
      - geometry:
          - lat: 45.375411
            lng: -122.586549
          - lat: 45.374846
            lng: -122.587677
          - lat: 45.374808
            lng: -122.587796
          - lat: 45.374781
            lng: -122.587928
          - lat: 45.374774
            lng: -122.588028
          - lat: 45.37478
            lng: -122.588136
          - lat: 45.374789
            lng: -122.588209
          - lat: 45.374812
            lng: -122.588294
          - lat: 45.374849
            lng: -122.588384
          - lat: 45.37488
            lng: -122.588451
          - lat: 45.374919
            lng: -122.588512
          - lat: 45.374978
            lng: -122.588569
          - lat: 45.375024
            lng: -122.58861
          - lat: 45.375075
            lng: -122.58864
          - lat: 45.375143
            lng: -122.588661
          - lat: 45.375324
            lng: -122.588722
          - lat: 45.375415
            lng: -122.588676
          - lat: 45.375483
            lng: -122.588617
          - lat: 45.375559
            lng: -122.58852
          - lat: 45.37561
            lng: -122.588432
          - lat: 45.375657
            lng: -122.58831
          - lat: 45.375703
            lng: -122.588114
        distance: 295
        duration: 12.258
        road_name: ""
        exits:
          - "10"
        instruction: Take exit 10 onto OR 213 South toward Oregon City/Molalla.
        visual_instructions: []
        spoken_instructions: []
        annotations: ~
        incidents: []
      - geometry:
          - lat: 45.375703
            lng: -122.588114
          - lat: 45.375631
            lng: -122.58789
          - lat: 45.375576
            lng: -122.587713
          - lat: 45.375506
            lng: -122.58758
          - lat: 45.375468
            lng: -122.587524
          - lat: 45.37531
            lng: -122.587349
          - lat: 45.375003
            lng: -122.587226
          - lat: 45.374495
            lng: -122.587017
          - lat: 45.374137
            lng: -122.586867
          - lat: 45.373646
            lng: -122.586686
          - lat: 45.373572
            lng: -122.586658
          - lat: 45.373194
            lng: -122.586506
          - lat: 45.372855
            lng: -122.586367
          - lat: 45.372463
            lng: -122.586234
          - lat: 45.372156
            lng: -122.586125
          - lat: 45.371846
            lng: -122.586016
          - lat: 45.371508
            lng: -122.585901
        distance: 513.266
        duration: 25.269
        road_name: Cascade Highway
        exits: []
        instruction: Keep right to take OR 213 South/Cascade Highway.
        visual_instructions: []
        spoken_instructions: []
        annotations: ~
        incidents: []
      - geometry:
          - lat: 45.371508
            lng: -122.585901
          - lat: 45.371508
            lng: -122.585901
        distance: 0
        duration: 0
        road_name: Cascade Highway
        exits: []
        instruction: You have arrived at your destination.
        visual_instructions: []
        spoken_instructions: []
        annotations: ~
        incidents: []
    remaining_waypoints:
      - coordinate:
          lat: 45.371508
          lng: -122.585901
        kind: Break
    progress:
      distanceToNextManeuver: "46.5742632941"
      distanceRemaining: "854.8402632941"
      durationRemaining: "39.4109340275"
    summary:
<<<<<<< HEAD
      distanceTraveled: 218.26702907534903
      snappedDistanceTraveled: 218.26702907534903
=======
      distanceTraveled: "218.2670290753"
      snappedDistanceTraveled: "218.2670290753"
>>>>>>> e48ff957
      startedAt: "[timestamp]"
      endedAt: "[none]"
    deviation: NoDeviation
    visual_instruction: ~
    spoken_instruction: ~
    annotation_json: ~
- Navigating:
    current_step_geometry_index: 3
    user_location:
      coordinates:
        lat: 45.37565
        lng: -122.586213
      horizontal_accuracy: 0
      course_over_ground:
        degrees: 225
        accuracy: 5
      speed: ~
    snapped_user_location:
      coordinates:
        lat: 45.37565
        lng: -122.586213
      horizontal_accuracy: 0
      course_over_ground:
        degrees: 225
        accuracy: 5
      speed: ~
    remaining_steps:
      - geometry:
          - lat: 45.377106
            lng: -122.584167
          - lat: 45.376869
            lng: -122.584504
          - lat: 45.376527
            lng: -122.584983
          - lat: 45.375948
            lng: -122.585794
          - lat: 45.375411
            lng: -122.586549
        distance: 264.647
        duration: 10.705
        road_name: ""
        exits: []
        instruction: Drive southwest on I 205 South/OR 213 South.
        visual_instructions: []
        spoken_instructions: []
        annotations: ~
        incidents: []
      - geometry:
          - lat: 45.375411
            lng: -122.586549
          - lat: 45.374846
            lng: -122.587677
          - lat: 45.374808
            lng: -122.587796
          - lat: 45.374781
            lng: -122.587928
          - lat: 45.374774
            lng: -122.588028
          - lat: 45.37478
            lng: -122.588136
          - lat: 45.374789
            lng: -122.588209
          - lat: 45.374812
            lng: -122.588294
          - lat: 45.374849
            lng: -122.588384
          - lat: 45.37488
            lng: -122.588451
          - lat: 45.374919
            lng: -122.588512
          - lat: 45.374978
            lng: -122.588569
          - lat: 45.375024
            lng: -122.58861
          - lat: 45.375075
            lng: -122.58864
          - lat: 45.375143
            lng: -122.588661
          - lat: 45.375324
            lng: -122.588722
          - lat: 45.375415
            lng: -122.588676
          - lat: 45.375483
            lng: -122.588617
          - lat: 45.375559
            lng: -122.58852
          - lat: 45.37561
            lng: -122.588432
          - lat: 45.375657
            lng: -122.58831
          - lat: 45.375703
            lng: -122.588114
        distance: 295
        duration: 12.258
        road_name: ""
        exits:
          - "10"
        instruction: Take exit 10 onto OR 213 South toward Oregon City/Molalla.
        visual_instructions: []
        spoken_instructions: []
        annotations: ~
        incidents: []
      - geometry:
          - lat: 45.375703
            lng: -122.588114
          - lat: 45.375631
            lng: -122.58789
          - lat: 45.375576
            lng: -122.587713
          - lat: 45.375506
            lng: -122.58758
          - lat: 45.375468
            lng: -122.587524
          - lat: 45.37531
            lng: -122.587349
          - lat: 45.375003
            lng: -122.587226
          - lat: 45.374495
            lng: -122.587017
          - lat: 45.374137
            lng: -122.586867
          - lat: 45.373646
            lng: -122.586686
          - lat: 45.373572
            lng: -122.586658
          - lat: 45.373194
            lng: -122.586506
          - lat: 45.372855
            lng: -122.586367
          - lat: 45.372463
            lng: -122.586234
          - lat: 45.372156
            lng: -122.586125
          - lat: 45.371846
            lng: -122.586016
          - lat: 45.371508
            lng: -122.585901
        distance: 513.266
        duration: 25.269
        road_name: Cascade Highway
        exits: []
        instruction: Keep right to take OR 213 South/Cascade Highway.
        visual_instructions: []
        spoken_instructions: []
        annotations: ~
        incidents: []
      - geometry:
          - lat: 45.371508
            lng: -122.585901
          - lat: 45.371508
            lng: -122.585901
        distance: 0
        duration: 0
        road_name: Cascade Highway
        exits: []
        instruction: You have arrived at your destination.
        visual_instructions: []
        spoken_instructions: []
        annotations: ~
        incidents: []
    remaining_waypoints:
      - coordinate:
          lat: 45.371508
          lng: -122.585901
        kind: Break
    progress:
      distanceToNextManeuver: "37.3499641799"
      distanceRemaining: "845.6159641799"
      durationRemaining: "39.0378101227"
    summary:
      distanceTraveled: "227.4904121090"
      snappedDistanceTraveled: "227.4904121090"
      startedAt: "[timestamp]"
      endedAt: "[none]"
    deviation: NoDeviation
    visual_instruction: ~
    spoken_instruction: ~
    annotation_json: ~
- Navigating:
    current_step_geometry_index: 3
    user_location:
      coordinates:
        lat: 45.37559
        lng: -122.586297
      horizontal_accuracy: 0
      course_over_ground:
        degrees: 225
        accuracy: 5
      speed: ~
    snapped_user_location:
      coordinates:
        lat: 45.37559
        lng: -122.586297
      horizontal_accuracy: 0
      course_over_ground:
        degrees: 225
        accuracy: 5
      speed: ~
    remaining_steps:
      - geometry:
          - lat: 45.377106
            lng: -122.584167
          - lat: 45.376869
            lng: -122.584504
          - lat: 45.376527
            lng: -122.584983
          - lat: 45.375948
            lng: -122.585794
          - lat: 45.375411
            lng: -122.586549
        distance: 264.647
        duration: 10.705
        road_name: ""
        exits: []
        instruction: Drive southwest on I 205 South/OR 213 South.
        visual_instructions: []
        spoken_instructions: []
        annotations: ~
        incidents: []
      - geometry:
          - lat: 45.375411
            lng: -122.586549
          - lat: 45.374846
            lng: -122.587677
          - lat: 45.374808
            lng: -122.587796
          - lat: 45.374781
            lng: -122.587928
          - lat: 45.374774
            lng: -122.588028
          - lat: 45.37478
            lng: -122.588136
          - lat: 45.374789
            lng: -122.588209
          - lat: 45.374812
            lng: -122.588294
          - lat: 45.374849
            lng: -122.588384
          - lat: 45.37488
            lng: -122.588451
          - lat: 45.374919
            lng: -122.588512
          - lat: 45.374978
            lng: -122.588569
          - lat: 45.375024
            lng: -122.58861
          - lat: 45.375075
            lng: -122.58864
          - lat: 45.375143
            lng: -122.588661
          - lat: 45.375324
            lng: -122.588722
          - lat: 45.375415
            lng: -122.588676
          - lat: 45.375483
            lng: -122.588617
          - lat: 45.375559
            lng: -122.58852
          - lat: 45.37561
            lng: -122.588432
          - lat: 45.375657
            lng: -122.58831
          - lat: 45.375703
            lng: -122.588114
        distance: 295
        duration: 12.258
        road_name: ""
        exits:
          - "10"
        instruction: Take exit 10 onto OR 213 South toward Oregon City/Molalla.
        visual_instructions: []
        spoken_instructions: []
        annotations: ~
        incidents: []
      - geometry:
          - lat: 45.375703
            lng: -122.588114
          - lat: 45.375631
            lng: -122.58789
          - lat: 45.375576
            lng: -122.587713
          - lat: 45.375506
            lng: -122.58758
          - lat: 45.375468
            lng: -122.587524
          - lat: 45.37531
            lng: -122.587349
          - lat: 45.375003
            lng: -122.587226
          - lat: 45.374495
            lng: -122.587017
          - lat: 45.374137
            lng: -122.586867
          - lat: 45.373646
            lng: -122.586686
          - lat: 45.373572
            lng: -122.586658
          - lat: 45.373194
            lng: -122.586506
          - lat: 45.372855
            lng: -122.586367
          - lat: 45.372463
            lng: -122.586234
          - lat: 45.372156
            lng: -122.586125
          - lat: 45.371846
            lng: -122.586016
          - lat: 45.371508
            lng: -122.585901
        distance: 513.266
        duration: 25.269
        road_name: Cascade Highway
        exits: []
        instruction: Keep right to take OR 213 South/Cascade Highway.
        visual_instructions: []
        spoken_instructions: []
        annotations: ~
        incidents: []
      - geometry:
          - lat: 45.371508
            lng: -122.585901
          - lat: 45.371508
            lng: -122.585901
        distance: 0
        duration: 0
        road_name: Cascade Highway
        exits: []
        instruction: You have arrived at your destination.
        visual_instructions: []
        spoken_instructions: []
        annotations: ~
        incidents: []
    remaining_waypoints:
      - coordinate:
          lat: 45.371508
          lng: -122.585901
        kind: Break
    progress:
      distanceToNextManeuver: "27.9993476617"
      distanceRemaining: "836.2653476617"
      durationRemaining: "38.6595766652"
    summary:
      distanceTraveled: "236.8478223663"
      snappedDistanceTraveled: "236.8478223663"
      startedAt: "[timestamp]"
      endedAt: "[none]"
    deviation: NoDeviation
    visual_instruction: ~
    spoken_instruction: ~
    annotation_json: ~
- Navigating:
    current_step_geometry_index: 3
    user_location:
      coordinates:
        lat: 45.37553
        lng: -122.586381
      horizontal_accuracy: 0
      course_over_ground:
        degrees: 225
        accuracy: 5
      speed: ~
    snapped_user_location:
      coordinates:
        lat: 45.37553
        lng: -122.586381
      horizontal_accuracy: 0
      course_over_ground:
        degrees: 225
        accuracy: 5
      speed: ~
    remaining_steps:
      - geometry:
          - lat: 45.377106
            lng: -122.584167
          - lat: 45.376869
            lng: -122.584504
          - lat: 45.376527
            lng: -122.584983
          - lat: 45.375948
            lng: -122.585794
          - lat: 45.375411
            lng: -122.586549
        distance: 264.647
        duration: 10.705
        road_name: ""
        exits: []
        instruction: Drive southwest on I 205 South/OR 213 South.
        visual_instructions: []
        spoken_instructions: []
        annotations: ~
        incidents: []
      - geometry:
          - lat: 45.375411
            lng: -122.586549
          - lat: 45.374846
            lng: -122.587677
          - lat: 45.374808
            lng: -122.587796
          - lat: 45.374781
            lng: -122.587928
          - lat: 45.374774
            lng: -122.588028
          - lat: 45.37478
            lng: -122.588136
          - lat: 45.374789
            lng: -122.588209
          - lat: 45.374812
            lng: -122.588294
          - lat: 45.374849
            lng: -122.588384
          - lat: 45.37488
            lng: -122.588451
          - lat: 45.374919
            lng: -122.588512
          - lat: 45.374978
            lng: -122.588569
          - lat: 45.375024
            lng: -122.58861
          - lat: 45.375075
            lng: -122.58864
          - lat: 45.375143
            lng: -122.588661
          - lat: 45.375324
            lng: -122.588722
          - lat: 45.375415
            lng: -122.588676
          - lat: 45.375483
            lng: -122.588617
          - lat: 45.375559
            lng: -122.58852
          - lat: 45.37561
            lng: -122.588432
          - lat: 45.375657
            lng: -122.58831
          - lat: 45.375703
            lng: -122.588114
        distance: 295
        duration: 12.258
        road_name: ""
        exits:
          - "10"
        instruction: Take exit 10 onto OR 213 South toward Oregon City/Molalla.
        visual_instructions: []
        spoken_instructions: []
        annotations: ~
        incidents: []
      - geometry:
          - lat: 45.375703
            lng: -122.588114
          - lat: 45.375631
            lng: -122.58789
          - lat: 45.375576
            lng: -122.587713
          - lat: 45.375506
            lng: -122.58758
          - lat: 45.375468
            lng: -122.587524
          - lat: 45.37531
            lng: -122.587349
          - lat: 45.375003
            lng: -122.587226
          - lat: 45.374495
            lng: -122.587017
          - lat: 45.374137
            lng: -122.586867
          - lat: 45.373646
            lng: -122.586686
          - lat: 45.373572
            lng: -122.586658
          - lat: 45.373194
            lng: -122.586506
          - lat: 45.372855
            lng: -122.586367
          - lat: 45.372463
            lng: -122.586234
          - lat: 45.372156
            lng: -122.586125
          - lat: 45.371846
            lng: -122.586016
          - lat: 45.371508
            lng: -122.585901
        distance: 513.266
        duration: 25.269
        road_name: Cascade Highway
        exits: []
        instruction: Keep right to take OR 213 South/Cascade Highway.
        visual_instructions: []
        spoken_instructions: []
        annotations: ~
        incidents: []
      - geometry:
          - lat: 45.371508
            lng: -122.585901
          - lat: 45.371508
            lng: -122.585901
        distance: 0
        duration: 0
        road_name: Cascade Highway
        exits: []
        instruction: You have arrived at your destination.
        visual_instructions: []
        spoken_instructions: []
        annotations: ~
        incidents: []
    remaining_waypoints:
      - coordinate:
          lat: 45.371508
          lng: -122.585901
        kind: Break
    progress:
      distanceToNextManeuver: "18.6487311432"
      distanceRemaining: "826.9147311432"
      durationRemaining: "38.2813432077"
    summary:
      distanceTraveled: "246.2052375055"
      snappedDistanceTraveled: "246.2052375055"
      startedAt: "[timestamp]"
      endedAt: "[none]"
    deviation: NoDeviation
    visual_instruction: ~
    spoken_instruction: ~
    annotation_json: ~
- Navigating:
    current_step_geometry_index: 3
    user_location:
      coordinates:
        lat: 45.375471
        lng: -122.586465
      horizontal_accuracy: 0
      course_over_ground:
        degrees: 225
        accuracy: 5
      speed: ~
    snapped_user_location:
      coordinates:
        lat: 45.375471
        lng: -122.586465
      horizontal_accuracy: 0
      course_over_ground:
        degrees: 225
        accuracy: 5
      speed: ~
    remaining_steps:
      - geometry:
          - lat: 45.377106
            lng: -122.584167
          - lat: 45.376869
            lng: -122.584504
          - lat: 45.376527
            lng: -122.584983
          - lat: 45.375948
            lng: -122.585794
          - lat: 45.375411
            lng: -122.586549
        distance: 264.647
        duration: 10.705
        road_name: ""
        exits: []
        instruction: Drive southwest on I 205 South/OR 213 South.
        visual_instructions: []
        spoken_instructions: []
        annotations: ~
        incidents: []
      - geometry:
          - lat: 45.375411
            lng: -122.586549
          - lat: 45.374846
            lng: -122.587677
          - lat: 45.374808
            lng: -122.587796
          - lat: 45.374781
            lng: -122.587928
          - lat: 45.374774
            lng: -122.588028
          - lat: 45.37478
            lng: -122.588136
          - lat: 45.374789
            lng: -122.588209
          - lat: 45.374812
            lng: -122.588294
          - lat: 45.374849
            lng: -122.588384
          - lat: 45.37488
            lng: -122.588451
          - lat: 45.374919
            lng: -122.588512
          - lat: 45.374978
            lng: -122.588569
          - lat: 45.375024
            lng: -122.58861
          - lat: 45.375075
            lng: -122.58864
          - lat: 45.375143
            lng: -122.588661
          - lat: 45.375324
            lng: -122.588722
          - lat: 45.375415
            lng: -122.588676
          - lat: 45.375483
            lng: -122.588617
          - lat: 45.375559
            lng: -122.58852
          - lat: 45.37561
            lng: -122.588432
          - lat: 45.375657
            lng: -122.58831
          - lat: 45.375703
            lng: -122.588114
        distance: 295
        duration: 12.258
        road_name: ""
        exits:
          - "10"
        instruction: Take exit 10 onto OR 213 South toward Oregon City/Molalla.
        visual_instructions: []
        spoken_instructions: []
        annotations: ~
        incidents: []
      - geometry:
          - lat: 45.375703
            lng: -122.588114
          - lat: 45.375631
            lng: -122.58789
          - lat: 45.375576
            lng: -122.587713
          - lat: 45.375506
            lng: -122.58758
          - lat: 45.375468
            lng: -122.587524
          - lat: 45.37531
            lng: -122.587349
          - lat: 45.375003
            lng: -122.587226
          - lat: 45.374495
            lng: -122.587017
          - lat: 45.374137
            lng: -122.586867
          - lat: 45.373646
            lng: -122.586686
          - lat: 45.373572
            lng: -122.586658
          - lat: 45.373194
            lng: -122.586506
          - lat: 45.372855
            lng: -122.586367
          - lat: 45.372463
            lng: -122.586234
          - lat: 45.372156
            lng: -122.586125
          - lat: 45.371846
            lng: -122.586016
          - lat: 45.371508
            lng: -122.585901
        distance: 513.266
        duration: 25.269
        road_name: Cascade Highway
        exits: []
        instruction: Keep right to take OR 213 South/Cascade Highway.
        visual_instructions: []
        spoken_instructions: []
        annotations: ~
        incidents: []
      - geometry:
          - lat: 45.371508
            lng: -122.585901
          - lat: 45.371508
            lng: -122.585901
        distance: 0
        duration: 0
        road_name: Cascade Highway
        exits: []
        instruction: You have arrived at your destination.
        visual_instructions: []
        spoken_instructions: []
        annotations: ~
        incidents: []
    remaining_waypoints:
      - coordinate:
          lat: 45.371508
          lng: -122.585901
        kind: Break
    progress:
      distanceToNextManeuver: "9.3506165182"
      distanceRemaining: "817.6166165182"
      durationRemaining: "37.9052334575"
    summary:
      distanceTraveled: "255.4837045941"
      snappedDistanceTraveled: "255.4837045941"
      startedAt: "[timestamp]"
      endedAt: "[none]"
    deviation: NoDeviation
    visual_instruction: ~
    spoken_instruction: ~
    annotation_json: ~
- Navigating:
    current_step_geometry_index: 0
    user_location:
      coordinates:
        lat: 45.375411
        lng: -122.586549
      horizontal_accuracy: 0
      course_over_ground:
        degrees: 235
        accuracy: 5
      speed: ~
    snapped_user_location:
      coordinates:
        lat: 45.375411
        lng: -122.586549
      horizontal_accuracy: 0
      course_over_ground:
        degrees: 235
        accuracy: 5
      speed: ~
    remaining_steps:
      - geometry:
          - lat: 45.375411
            lng: -122.586549
          - lat: 45.374846
            lng: -122.587677
          - lat: 45.374808
            lng: -122.587796
          - lat: 45.374781
            lng: -122.587928
          - lat: 45.374774
            lng: -122.588028
          - lat: 45.37478
            lng: -122.588136
          - lat: 45.374789
            lng: -122.588209
          - lat: 45.374812
            lng: -122.588294
          - lat: 45.374849
            lng: -122.588384
          - lat: 45.37488
            lng: -122.588451
          - lat: 45.374919
            lng: -122.588512
          - lat: 45.374978
            lng: -122.588569
          - lat: 45.375024
            lng: -122.58861
          - lat: 45.375075
            lng: -122.58864
          - lat: 45.375143
            lng: -122.588661
          - lat: 45.375324
            lng: -122.588722
          - lat: 45.375415
            lng: -122.588676
          - lat: 45.375483
            lng: -122.588617
          - lat: 45.375559
            lng: -122.58852
          - lat: 45.37561
            lng: -122.588432
          - lat: 45.375657
            lng: -122.58831
          - lat: 45.375703
            lng: -122.588114
        distance: 295
        duration: 12.258
        road_name: ""
        exits:
          - "10"
        instruction: Take exit 10 onto OR 213 South toward Oregon City/Molalla.
        visual_instructions: []
        spoken_instructions: []
        annotations: ~
        incidents: []
      - geometry:
          - lat: 45.375703
            lng: -122.588114
          - lat: 45.375631
            lng: -122.58789
          - lat: 45.375576
            lng: -122.587713
          - lat: 45.375506
            lng: -122.58758
          - lat: 45.375468
            lng: -122.587524
          - lat: 45.37531
            lng: -122.587349
          - lat: 45.375003
            lng: -122.587226
          - lat: 45.374495
            lng: -122.587017
          - lat: 45.374137
            lng: -122.586867
          - lat: 45.373646
            lng: -122.586686
          - lat: 45.373572
            lng: -122.586658
          - lat: 45.373194
            lng: -122.586506
          - lat: 45.372855
            lng: -122.586367
          - lat: 45.372463
            lng: -122.586234
          - lat: 45.372156
            lng: -122.586125
          - lat: 45.371846
            lng: -122.586016
          - lat: 45.371508
            lng: -122.585901
        distance: 513.266
        duration: 25.269
        road_name: Cascade Highway
        exits: []
        instruction: Keep right to take OR 213 South/Cascade Highway.
        visual_instructions: []
        spoken_instructions: []
        annotations: ~
        incidents: []
      - geometry:
          - lat: 45.371508
            lng: -122.585901
          - lat: 45.371508
            lng: -122.585901
        distance: 0
        duration: 0
        road_name: Cascade Highway
        exits: []
        instruction: You have arrived at your destination.
        visual_instructions: []
        spoken_instructions: []
        annotations: ~
        incidents: []
    remaining_waypoints:
      - coordinate:
          lat: 45.371508
          lng: -122.585901
        kind: Break
    progress:
      distanceToNextManeuver: "294.6163828522"
      distanceRemaining: "807.8823828522"
      durationRemaining: "37.5110597322"
    summary:
      distanceTraveled: "264.8411294140"
      snappedDistanceTraveled: "264.8411294140"
      startedAt: "[timestamp]"
      endedAt: "[none]"
    deviation: NoDeviation
    visual_instruction: ~
    spoken_instruction: ~
    annotation_json: ~
- Navigating:
    current_step_geometry_index: 0
    user_location:
      coordinates:
        lat: 45.37536
        lng: -122.586652
      horizontal_accuracy: 0
      course_over_ground:
        degrees: 234
        accuracy: 5
      speed: ~
    snapped_user_location:
      coordinates:
        lat: 45.37536
        lng: -122.586652
      horizontal_accuracy: 0
      course_over_ground:
        degrees: 234
        accuracy: 5
      speed: ~
    remaining_steps:
      - geometry:
          - lat: 45.375411
            lng: -122.586549
          - lat: 45.374846
            lng: -122.587677
          - lat: 45.374808
            lng: -122.587796
          - lat: 45.374781
            lng: -122.587928
          - lat: 45.374774
            lng: -122.588028
          - lat: 45.37478
            lng: -122.588136
          - lat: 45.374789
            lng: -122.588209
          - lat: 45.374812
            lng: -122.588294
          - lat: 45.374849
            lng: -122.588384
          - lat: 45.37488
            lng: -122.588451
          - lat: 45.374919
            lng: -122.588512
          - lat: 45.374978
            lng: -122.588569
          - lat: 45.375024
            lng: -122.58861
          - lat: 45.375075
            lng: -122.58864
          - lat: 45.375143
            lng: -122.588661
          - lat: 45.375324
            lng: -122.588722
          - lat: 45.375415
            lng: -122.588676
          - lat: 45.375483
            lng: -122.588617
          - lat: 45.375559
            lng: -122.58852
          - lat: 45.37561
            lng: -122.588432
          - lat: 45.375657
            lng: -122.58831
          - lat: 45.375703
            lng: -122.588114
        distance: 295
        duration: 12.258
        road_name: ""
        exits:
          - "10"
        instruction: Take exit 10 onto OR 213 South toward Oregon City/Molalla.
        visual_instructions: []
        spoken_instructions: []
        annotations: ~
        incidents: []
      - geometry:
          - lat: 45.375703
            lng: -122.588114
          - lat: 45.375631
            lng: -122.58789
          - lat: 45.375576
            lng: -122.587713
          - lat: 45.375506
            lng: -122.58758
          - lat: 45.375468
            lng: -122.587524
          - lat: 45.37531
            lng: -122.587349
          - lat: 45.375003
            lng: -122.587226
          - lat: 45.374495
            lng: -122.587017
          - lat: 45.374137
            lng: -122.586867
          - lat: 45.373646
            lng: -122.586686
          - lat: 45.373572
            lng: -122.586658
          - lat: 45.373194
            lng: -122.586506
          - lat: 45.372855
            lng: -122.586367
          - lat: 45.372463
            lng: -122.586234
          - lat: 45.372156
            lng: -122.586125
          - lat: 45.371846
            lng: -122.586016
          - lat: 45.371508
            lng: -122.585901
        distance: 513.266
        duration: 25.269
        road_name: Cascade Highway
        exits: []
        instruction: Keep right to take OR 213 South/Cascade Highway.
        visual_instructions: []
        spoken_instructions: []
        annotations: ~
        incidents: []
      - geometry:
          - lat: 45.371508
            lng: -122.585901
          - lat: 45.371508
            lng: -122.585901
        distance: 0
        duration: 0
        road_name: Cascade Highway
        exits: []
        instruction: You have arrived at your destination.
        visual_instructions: []
        spoken_instructions: []
        annotations: ~
        incidents: []
    remaining_waypoints:
      - coordinate:
          lat: 45.371508
          lng: -122.585901
        kind: Break
    progress:
      distanceToNextManeuver: "284.7579234815"
      distanceRemaining: "798.0239234815"
      durationRemaining: "37.1014156815"
    summary:
      distanceTraveled: "274.6842463362"
      snappedDistanceTraveled: "274.6842463362"
      startedAt: "[timestamp]"
      endedAt: "[none]"
    deviation: NoDeviation
    visual_instruction: ~
    spoken_instruction: ~
    annotation_json: ~
- Navigating:
    current_step_geometry_index: 0
    user_location:
      coordinates:
        lat: 45.375308
        lng: -122.586754
      horizontal_accuracy: 0
      course_over_ground:
        degrees: 235
        accuracy: 5
      speed: ~
    snapped_user_location:
      coordinates:
        lat: 45.375308
        lng: -122.586754
      horizontal_accuracy: 0
      course_over_ground:
        degrees: 235
        accuracy: 5
      speed: ~
    remaining_steps:
      - geometry:
          - lat: 45.375411
            lng: -122.586549
          - lat: 45.374846
            lng: -122.587677
          - lat: 45.374808
            lng: -122.587796
          - lat: 45.374781
            lng: -122.587928
          - lat: 45.374774
            lng: -122.588028
          - lat: 45.37478
            lng: -122.588136
          - lat: 45.374789
            lng: -122.588209
          - lat: 45.374812
            lng: -122.588294
          - lat: 45.374849
            lng: -122.588384
          - lat: 45.37488
            lng: -122.588451
          - lat: 45.374919
            lng: -122.588512
          - lat: 45.374978
            lng: -122.588569
          - lat: 45.375024
            lng: -122.58861
          - lat: 45.375075
            lng: -122.58864
          - lat: 45.375143
            lng: -122.588661
          - lat: 45.375324
            lng: -122.588722
          - lat: 45.375415
            lng: -122.588676
          - lat: 45.375483
            lng: -122.588617
          - lat: 45.375559
            lng: -122.58852
          - lat: 45.37561
            lng: -122.588432
          - lat: 45.375657
            lng: -122.58831
          - lat: 45.375703
            lng: -122.588114
        distance: 295
        duration: 12.258
        road_name: ""
        exits:
          - "10"
        instruction: Take exit 10 onto OR 213 South toward Oregon City/Molalla.
        visual_instructions: []
        spoken_instructions: []
        annotations: ~
        incidents: []
      - geometry:
          - lat: 45.375703
            lng: -122.588114
          - lat: 45.375631
            lng: -122.58789
          - lat: 45.375576
            lng: -122.587713
          - lat: 45.375506
            lng: -122.58758
          - lat: 45.375468
            lng: -122.587524
          - lat: 45.37531
            lng: -122.587349
          - lat: 45.375003
            lng: -122.587226
          - lat: 45.374495
            lng: -122.587017
          - lat: 45.374137
            lng: -122.586867
          - lat: 45.373646
            lng: -122.586686
          - lat: 45.373572
            lng: -122.586658
          - lat: 45.373194
            lng: -122.586506
          - lat: 45.372855
            lng: -122.586367
          - lat: 45.372463
            lng: -122.586234
          - lat: 45.372156
            lng: -122.586125
          - lat: 45.371846
            lng: -122.586016
          - lat: 45.371508
            lng: -122.585901
        distance: 513.266
        duration: 25.269
        road_name: Cascade Highway
        exits: []
        instruction: Keep right to take OR 213 South/Cascade Highway.
        visual_instructions: []
        spoken_instructions: []
        annotations: ~
        incidents: []
      - geometry:
          - lat: 45.371508
            lng: -122.585901
          - lat: 45.371508
            lng: -122.585901
        distance: 0
        duration: 0
        road_name: Cascade Highway
        exits: []
        instruction: You have arrived at your destination.
        visual_instructions: []
        spoken_instructions: []
        annotations: ~
        incidents: []
    remaining_waypoints:
      - coordinate:
          lat: 45.371508
          lng: -122.585901
        kind: Break
    progress:
      distanceToNextManeuver: "274.9377423924"
      distanceRemaining: "788.2037423924"
      durationRemaining: "36.6933621907"
    summary:
      distanceTraveled: "284.5285266366"
      snappedDistanceTraveled: "284.5285266366"
      startedAt: "[timestamp]"
      endedAt: "[none]"
    deviation: NoDeviation
    visual_instruction: ~
    spoken_instruction: ~
    annotation_json: ~
- Navigating:
    current_step_geometry_index: 0
    user_location:
      coordinates:
        lat: 45.375257
        lng: -122.586857
      horizontal_accuracy: 0
      course_over_ground:
        degrees: 235
        accuracy: 5
      speed: ~
    snapped_user_location:
      coordinates:
        lat: 45.375257
        lng: -122.586857
      horizontal_accuracy: 0
      course_over_ground:
        degrees: 235
        accuracy: 5
      speed: ~
    remaining_steps:
      - geometry:
          - lat: 45.375411
            lng: -122.586549
          - lat: 45.374846
            lng: -122.587677
          - lat: 45.374808
            lng: -122.587796
          - lat: 45.374781
            lng: -122.587928
          - lat: 45.374774
            lng: -122.588028
          - lat: 45.37478
            lng: -122.588136
          - lat: 45.374789
            lng: -122.588209
          - lat: 45.374812
            lng: -122.588294
          - lat: 45.374849
            lng: -122.588384
          - lat: 45.37488
            lng: -122.588451
          - lat: 45.374919
            lng: -122.588512
          - lat: 45.374978
            lng: -122.588569
          - lat: 45.375024
            lng: -122.58861
          - lat: 45.375075
            lng: -122.58864
          - lat: 45.375143
            lng: -122.588661
          - lat: 45.375324
            lng: -122.588722
          - lat: 45.375415
            lng: -122.588676
          - lat: 45.375483
            lng: -122.588617
          - lat: 45.375559
            lng: -122.58852
          - lat: 45.37561
            lng: -122.588432
          - lat: 45.375657
            lng: -122.58831
          - lat: 45.375703
            lng: -122.588114
        distance: 295
        duration: 12.258
        road_name: ""
        exits:
          - "10"
        instruction: Take exit 10 onto OR 213 South toward Oregon City/Molalla.
        visual_instructions: []
        spoken_instructions: []
        annotations: ~
        incidents: []
      - geometry:
          - lat: 45.375703
            lng: -122.588114
          - lat: 45.375631
            lng: -122.58789
          - lat: 45.375576
            lng: -122.587713
          - lat: 45.375506
            lng: -122.58758
          - lat: 45.375468
            lng: -122.587524
          - lat: 45.37531
            lng: -122.587349
          - lat: 45.375003
            lng: -122.587226
          - lat: 45.374495
            lng: -122.587017
          - lat: 45.374137
            lng: -122.586867
          - lat: 45.373646
            lng: -122.586686
          - lat: 45.373572
            lng: -122.586658
          - lat: 45.373194
            lng: -122.586506
          - lat: 45.372855
            lng: -122.586367
          - lat: 45.372463
            lng: -122.586234
          - lat: 45.372156
            lng: -122.586125
          - lat: 45.371846
            lng: -122.586016
          - lat: 45.371508
            lng: -122.585901
        distance: 513.266
        duration: 25.269
        road_name: Cascade Highway
        exits: []
        instruction: Keep right to take OR 213 South/Cascade Highway.
        visual_instructions: []
        spoken_instructions: []
        annotations: ~
        incidents: []
      - geometry:
          - lat: 45.371508
            lng: -122.585901
          - lat: 45.371508
            lng: -122.585901
        distance: 0
        duration: 0
        road_name: Cascade Highway
        exits: []
        instruction: You have arrived at your destination.
        visual_instructions: []
        spoken_instructions: []
        annotations: ~
        incidents: []
    remaining_waypoints:
      - coordinate:
          lat: 45.371508
          lng: -122.585901
        kind: Break
    progress:
      distanceToNextManeuver: "265.0792830217"
      distanceRemaining: "778.3452830217"
      durationRemaining: "36.2837181399"
    summary:
      distanceTraveled: "294.3716555361"
      snappedDistanceTraveled: "294.3716555361"
      startedAt: "[timestamp]"
      endedAt: "[none]"
    deviation: NoDeviation
    visual_instruction: ~
    spoken_instruction: ~
    annotation_json: ~
- Navigating:
    current_step_geometry_index: 0
    user_location:
      coordinates:
        lat: 45.375206
        lng: -122.586959
      horizontal_accuracy: 0
      course_over_ground:
        degrees: 234
        accuracy: 5
      speed: ~
    snapped_user_location:
      coordinates:
        lat: 45.375206
        lng: -122.586959
      horizontal_accuracy: 0
      course_over_ground:
        degrees: 234
        accuracy: 5
      speed: ~
    remaining_steps:
      - geometry:
          - lat: 45.375411
            lng: -122.586549
          - lat: 45.374846
            lng: -122.587677
          - lat: 45.374808
            lng: -122.587796
          - lat: 45.374781
            lng: -122.587928
          - lat: 45.374774
            lng: -122.588028
          - lat: 45.37478
            lng: -122.588136
          - lat: 45.374789
            lng: -122.588209
          - lat: 45.374812
            lng: -122.588294
          - lat: 45.374849
            lng: -122.588384
          - lat: 45.37488
            lng: -122.588451
          - lat: 45.374919
            lng: -122.588512
          - lat: 45.374978
            lng: -122.588569
          - lat: 45.375024
            lng: -122.58861
          - lat: 45.375075
            lng: -122.58864
          - lat: 45.375143
            lng: -122.588661
          - lat: 45.375324
            lng: -122.588722
          - lat: 45.375415
            lng: -122.588676
          - lat: 45.375483
            lng: -122.588617
          - lat: 45.375559
            lng: -122.58852
          - lat: 45.37561
            lng: -122.588432
          - lat: 45.375657
            lng: -122.58831
          - lat: 45.375703
            lng: -122.588114
        distance: 295
        duration: 12.258
        road_name: ""
        exits:
          - "10"
        instruction: Take exit 10 onto OR 213 South toward Oregon City/Molalla.
        visual_instructions: []
        spoken_instructions: []
        annotations: ~
        incidents: []
      - geometry:
          - lat: 45.375703
            lng: -122.588114
          - lat: 45.375631
            lng: -122.58789
          - lat: 45.375576
            lng: -122.587713
          - lat: 45.375506
            lng: -122.58758
          - lat: 45.375468
            lng: -122.587524
          - lat: 45.37531
            lng: -122.587349
          - lat: 45.375003
            lng: -122.587226
          - lat: 45.374495
            lng: -122.587017
          - lat: 45.374137
            lng: -122.586867
          - lat: 45.373646
            lng: -122.586686
          - lat: 45.373572
            lng: -122.586658
          - lat: 45.373194
            lng: -122.586506
          - lat: 45.372855
            lng: -122.586367
          - lat: 45.372463
            lng: -122.586234
          - lat: 45.372156
            lng: -122.586125
          - lat: 45.371846
            lng: -122.586016
          - lat: 45.371508
            lng: -122.585901
        distance: 513.266
        duration: 25.269
        road_name: Cascade Highway
        exits: []
        instruction: Keep right to take OR 213 South/Cascade Highway.
        visual_instructions: []
        spoken_instructions: []
        annotations: ~
        incidents: []
      - geometry:
          - lat: 45.371508
            lng: -122.585901
          - lat: 45.371508
            lng: -122.585901
        distance: 0
        duration: 0
        road_name: Cascade Highway
        exits: []
        instruction: You have arrived at your destination.
        visual_instructions: []
        spoken_instructions: []
        annotations: ~
        incidents: []
    remaining_waypoints:
      - coordinate:
          lat: 45.371508
          lng: -122.585901
        kind: Break
    progress:
      distanceToNextManeuver: "255.2975161946"
      distanceRemaining: "768.5635161946"
      durationRemaining: "35.8772608594"
    summary:
      distanceTraveled: "304.1510500528"
      snappedDistanceTraveled: "304.1510500528"
      startedAt: "[timestamp]"
      endedAt: "[none]"
    deviation: NoDeviation
    visual_instruction: ~
    spoken_instruction: ~
    annotation_json: ~
- Navigating:
    current_step_geometry_index: 0
    user_location:
      coordinates:
        lat: 45.375154
        lng: -122.587062
      horizontal_accuracy: 0
      course_over_ground:
        degrees: 235
        accuracy: 5
      speed: ~
    snapped_user_location:
      coordinates:
        lat: 45.375154
        lng: -122.587062
      horizontal_accuracy: 0
      course_over_ground:
        degrees: 235
        accuracy: 5
      speed: ~
    remaining_steps:
      - geometry:
          - lat: 45.375411
            lng: -122.586549
          - lat: 45.374846
            lng: -122.587677
          - lat: 45.374808
            lng: -122.587796
          - lat: 45.374781
            lng: -122.587928
          - lat: 45.374774
            lng: -122.588028
          - lat: 45.37478
            lng: -122.588136
          - lat: 45.374789
            lng: -122.588209
          - lat: 45.374812
            lng: -122.588294
          - lat: 45.374849
            lng: -122.588384
          - lat: 45.37488
            lng: -122.588451
          - lat: 45.374919
            lng: -122.588512
          - lat: 45.374978
            lng: -122.588569
          - lat: 45.375024
            lng: -122.58861
          - lat: 45.375075
            lng: -122.58864
          - lat: 45.375143
            lng: -122.588661
          - lat: 45.375324
            lng: -122.588722
          - lat: 45.375415
            lng: -122.588676
          - lat: 45.375483
            lng: -122.588617
          - lat: 45.375559
            lng: -122.58852
          - lat: 45.37561
            lng: -122.588432
          - lat: 45.375657
            lng: -122.58831
          - lat: 45.375703
            lng: -122.588114
        distance: 295
        duration: 12.258
        road_name: ""
        exits:
          - "10"
        instruction: Take exit 10 onto OR 213 South toward Oregon City/Molalla.
        visual_instructions: []
        spoken_instructions: []
        annotations: ~
        incidents: []
      - geometry:
          - lat: 45.375703
            lng: -122.588114
          - lat: 45.375631
            lng: -122.58789
          - lat: 45.375576
            lng: -122.587713
          - lat: 45.375506
            lng: -122.58758
          - lat: 45.375468
            lng: -122.587524
          - lat: 45.37531
            lng: -122.587349
          - lat: 45.375003
            lng: -122.587226
          - lat: 45.374495
            lng: -122.587017
          - lat: 45.374137
            lng: -122.586867
          - lat: 45.373646
            lng: -122.586686
          - lat: 45.373572
            lng: -122.586658
          - lat: 45.373194
            lng: -122.586506
          - lat: 45.372855
            lng: -122.586367
          - lat: 45.372463
            lng: -122.586234
          - lat: 45.372156
            lng: -122.586125
          - lat: 45.371846
            lng: -122.586016
          - lat: 45.371508
            lng: -122.585901
        distance: 513.266
        duration: 25.269
        road_name: Cascade Highway
        exits: []
        instruction: Keep right to take OR 213 South/Cascade Highway.
        visual_instructions: []
        spoken_instructions: []
        annotations: ~
        incidents: []
      - geometry:
          - lat: 45.371508
            lng: -122.585901
          - lat: 45.371508
            lng: -122.585901
        distance: 0
        duration: 0
        road_name: Cascade Highway
        exits: []
        instruction: You have arrived at your destination.
        visual_instructions: []
        spoken_instructions: []
        annotations: ~
        incidents: []
    remaining_waypoints:
      - coordinate:
          lat: 45.371508
          lng: -122.585901
        kind: Break
    progress:
      distanceToNextManeuver: "245.4006425611"
      distanceRemaining: "758.6666425611"
      durationRemaining: "35.4660205984"
    summary:
      distanceTraveled: "314.0586707972"
      snappedDistanceTraveled: "314.0586707972"
      startedAt: "[timestamp]"
      endedAt: "[none]"
    deviation: NoDeviation
    visual_instruction: ~
    spoken_instruction: ~
    annotation_json: ~
- Navigating:
    current_step_geometry_index: 0
    user_location:
      coordinates:
        lat: 45.375103
        lng: -122.587164
      horizontal_accuracy: 0
      course_over_ground:
        degrees: 234
        accuracy: 5
      speed: ~
    snapped_user_location:
      coordinates:
        lat: 45.375103
        lng: -122.587164
      horizontal_accuracy: 0
      course_over_ground:
        degrees: 234
        accuracy: 5
      speed: ~
    remaining_steps:
      - geometry:
          - lat: 45.375411
            lng: -122.586549
          - lat: 45.374846
            lng: -122.587677
          - lat: 45.374808
            lng: -122.587796
          - lat: 45.374781
            lng: -122.587928
          - lat: 45.374774
            lng: -122.588028
          - lat: 45.37478
            lng: -122.588136
          - lat: 45.374789
            lng: -122.588209
          - lat: 45.374812
            lng: -122.588294
          - lat: 45.374849
            lng: -122.588384
          - lat: 45.37488
            lng: -122.588451
          - lat: 45.374919
            lng: -122.588512
          - lat: 45.374978
            lng: -122.588569
          - lat: 45.375024
            lng: -122.58861
          - lat: 45.375075
            lng: -122.58864
          - lat: 45.375143
            lng: -122.588661
          - lat: 45.375324
            lng: -122.588722
          - lat: 45.375415
            lng: -122.588676
          - lat: 45.375483
            lng: -122.588617
          - lat: 45.375559
            lng: -122.58852
          - lat: 45.37561
            lng: -122.588432
          - lat: 45.375657
            lng: -122.58831
          - lat: 45.375703
            lng: -122.588114
        distance: 295
        duration: 12.258
        road_name: ""
        exits:
          - "10"
        instruction: Take exit 10 onto OR 213 South toward Oregon City/Molalla.
        visual_instructions: []
        spoken_instructions: []
        annotations: ~
        incidents: []
      - geometry:
          - lat: 45.375703
            lng: -122.588114
          - lat: 45.375631
            lng: -122.58789
          - lat: 45.375576
            lng: -122.587713
          - lat: 45.375506
            lng: -122.58758
          - lat: 45.375468
            lng: -122.587524
          - lat: 45.37531
            lng: -122.587349
          - lat: 45.375003
            lng: -122.587226
          - lat: 45.374495
            lng: -122.587017
          - lat: 45.374137
            lng: -122.586867
          - lat: 45.373646
            lng: -122.586686
          - lat: 45.373572
            lng: -122.586658
          - lat: 45.373194
            lng: -122.586506
          - lat: 45.372855
            lng: -122.586367
          - lat: 45.372463
            lng: -122.586234
          - lat: 45.372156
            lng: -122.586125
          - lat: 45.371846
            lng: -122.586016
          - lat: 45.371508
            lng: -122.585901
        distance: 513.266
        duration: 25.269
        road_name: Cascade Highway
        exits: []
        instruction: Keep right to take OR 213 South/Cascade Highway.
        visual_instructions: []
        spoken_instructions: []
        annotations: ~
        incidents: []
      - geometry:
          - lat: 45.371508
            lng: -122.585901
          - lat: 45.371508
            lng: -122.585901
        distance: 0
        duration: 0
        road_name: Cascade Highway
        exits: []
        instruction: You have arrived at your destination.
        visual_instructions: []
        spoken_instructions: []
        annotations: ~
        incidents: []
    remaining_waypoints:
      - coordinate:
          lat: 45.371508
          lng: -122.585901
        kind: Break
    progress:
      distanceToNextManeuver: "235.6188757340"
      distanceRemaining: "748.8848757340"
      durationRemaining: "35.0595633178"
    summary:
      distanceTraveled: "323.8380771364"
      snappedDistanceTraveled: "323.8380771364"
      startedAt: "[timestamp]"
      endedAt: "[none]"
    deviation: NoDeviation
    visual_instruction: ~
    spoken_instruction: ~
    annotation_json: ~
- Navigating:
    current_step_geometry_index: 0
    user_location:
      coordinates:
        lat: 45.375051
        lng: -122.587267
      horizontal_accuracy: 0
      course_over_ground:
        degrees: 235
        accuracy: 5
      speed: ~
    snapped_user_location:
      coordinates:
        lat: 45.375051
        lng: -122.587267
      horizontal_accuracy: 0
      course_over_ground:
        degrees: 235
        accuracy: 5
      speed: ~
    remaining_steps:
      - geometry:
          - lat: 45.375411
            lng: -122.586549
          - lat: 45.374846
            lng: -122.587677
          - lat: 45.374808
            lng: -122.587796
          - lat: 45.374781
            lng: -122.587928
          - lat: 45.374774
            lng: -122.588028
          - lat: 45.37478
            lng: -122.588136
          - lat: 45.374789
            lng: -122.588209
          - lat: 45.374812
            lng: -122.588294
          - lat: 45.374849
            lng: -122.588384
          - lat: 45.37488
            lng: -122.588451
          - lat: 45.374919
            lng: -122.588512
          - lat: 45.374978
            lng: -122.588569
          - lat: 45.375024
            lng: -122.58861
          - lat: 45.375075
            lng: -122.58864
          - lat: 45.375143
            lng: -122.588661
          - lat: 45.375324
            lng: -122.588722
          - lat: 45.375415
            lng: -122.588676
          - lat: 45.375483
            lng: -122.588617
          - lat: 45.375559
            lng: -122.58852
          - lat: 45.37561
            lng: -122.588432
          - lat: 45.375657
            lng: -122.58831
          - lat: 45.375703
            lng: -122.588114
        distance: 295
        duration: 12.258
        road_name: ""
        exits:
          - "10"
        instruction: Take exit 10 onto OR 213 South toward Oregon City/Molalla.
        visual_instructions: []
        spoken_instructions: []
        annotations: ~
        incidents: []
      - geometry:
          - lat: 45.375703
            lng: -122.588114
          - lat: 45.375631
            lng: -122.58789
          - lat: 45.375576
            lng: -122.587713
          - lat: 45.375506
            lng: -122.58758
          - lat: 45.375468
            lng: -122.587524
          - lat: 45.37531
            lng: -122.587349
          - lat: 45.375003
            lng: -122.587226
          - lat: 45.374495
            lng: -122.587017
          - lat: 45.374137
            lng: -122.586867
          - lat: 45.373646
            lng: -122.586686
          - lat: 45.373572
            lng: -122.586658
          - lat: 45.373194
            lng: -122.586506
          - lat: 45.372855
            lng: -122.586367
          - lat: 45.372463
            lng: -122.586234
          - lat: 45.372156
            lng: -122.586125
          - lat: 45.371846
            lng: -122.586016
          - lat: 45.371508
            lng: -122.585901
        distance: 513.266
        duration: 25.269
        road_name: Cascade Highway
        exits: []
        instruction: Keep right to take OR 213 South/Cascade Highway.
        visual_instructions: []
        spoken_instructions: []
        annotations: ~
        incidents: []
      - geometry:
          - lat: 45.371508
            lng: -122.585901
          - lat: 45.371508
            lng: -122.585901
        distance: 0
        duration: 0
        road_name: Cascade Highway
        exits: []
        instruction: You have arrived at your destination.
        visual_instructions: []
        spoken_instructions: []
        annotations: ~
        incidents: []
    remaining_waypoints:
      - coordinate:
          lat: 45.371508
          lng: -122.585901
        kind: Break
    progress:
      distanceToNextManeuver: "225.7220021013"
      distanceRemaining: "738.9880021013"
      durationRemaining: "34.6483230568"
    summary:
      distanceTraveled: "333.7457097797"
      snappedDistanceTraveled: "333.7457097797"
      startedAt: "[timestamp]"
      endedAt: "[none]"
    deviation: NoDeviation
    visual_instruction: ~
    spoken_instruction: ~
    annotation_json: ~
- Navigating:
    current_step_geometry_index: 0
    user_location:
      coordinates:
        lat: 45.375
        lng: -122.587369
      horizontal_accuracy: 0
      course_over_ground:
        degrees: 235
        accuracy: 5
      speed: ~
    snapped_user_location:
      coordinates:
        lat: 45.375
        lng: -122.587369
      horizontal_accuracy: 0
      course_over_ground:
        degrees: 235
        accuracy: 5
      speed: ~
    remaining_steps:
      - geometry:
          - lat: 45.375411
            lng: -122.586549
          - lat: 45.374846
            lng: -122.587677
          - lat: 45.374808
            lng: -122.587796
          - lat: 45.374781
            lng: -122.587928
          - lat: 45.374774
            lng: -122.588028
          - lat: 45.37478
            lng: -122.588136
          - lat: 45.374789
            lng: -122.588209
          - lat: 45.374812
            lng: -122.588294
          - lat: 45.374849
            lng: -122.588384
          - lat: 45.37488
            lng: -122.588451
          - lat: 45.374919
            lng: -122.588512
          - lat: 45.374978
            lng: -122.588569
          - lat: 45.375024
            lng: -122.58861
          - lat: 45.375075
            lng: -122.58864
          - lat: 45.375143
            lng: -122.588661
          - lat: 45.375324
            lng: -122.588722
          - lat: 45.375415
            lng: -122.588676
          - lat: 45.375483
            lng: -122.588617
          - lat: 45.375559
            lng: -122.58852
          - lat: 45.37561
            lng: -122.588432
          - lat: 45.375657
            lng: -122.58831
          - lat: 45.375703
            lng: -122.588114
        distance: 295
        duration: 12.258
        road_name: ""
        exits:
          - "10"
        instruction: Take exit 10 onto OR 213 South toward Oregon City/Molalla.
        visual_instructions: []
        spoken_instructions: []
        annotations: ~
        incidents: []
      - geometry:
          - lat: 45.375703
            lng: -122.588114
          - lat: 45.375631
            lng: -122.58789
          - lat: 45.375576
            lng: -122.587713
          - lat: 45.375506
            lng: -122.58758
          - lat: 45.375468
            lng: -122.587524
          - lat: 45.37531
            lng: -122.587349
          - lat: 45.375003
            lng: -122.587226
          - lat: 45.374495
            lng: -122.587017
          - lat: 45.374137
            lng: -122.586867
          - lat: 45.373646
            lng: -122.586686
          - lat: 45.373572
            lng: -122.586658
          - lat: 45.373194
            lng: -122.586506
          - lat: 45.372855
            lng: -122.586367
          - lat: 45.372463
            lng: -122.586234
          - lat: 45.372156
            lng: -122.586125
          - lat: 45.371846
            lng: -122.586016
          - lat: 45.371508
            lng: -122.585901
        distance: 513.266
        duration: 25.269
        road_name: Cascade Highway
        exits: []
        instruction: Keep right to take OR 213 South/Cascade Highway.
        visual_instructions: []
        spoken_instructions: []
        annotations: ~
        incidents: []
      - geometry:
          - lat: 45.371508
            lng: -122.585901
          - lat: 45.371508
            lng: -122.585901
        distance: 0
        duration: 0
        road_name: Cascade Highway
        exits: []
        instruction: You have arrived at your destination.
        visual_instructions: []
        spoken_instructions: []
        annotations: ~
        incidents: []
    remaining_waypoints:
      - coordinate:
          lat: 45.371508
          lng: -122.585901
        kind: Break
    progress:
      distanceToNextManeuver: "215.9402352742"
      distanceRemaining: "729.2062352742"
      durationRemaining: "34.2418657762"
    summary:
      distanceTraveled: "343.5251279413"
      snappedDistanceTraveled: "343.5251279413"
      startedAt: "[timestamp]"
      endedAt: "[none]"
    deviation: NoDeviation
    visual_instruction: ~
    spoken_instruction: ~
    annotation_json: ~
- Navigating:
    current_step_geometry_index: 0
    user_location:
      coordinates:
        lat: 45.374949
        lng: -122.587472
      horizontal_accuracy: 0
      course_over_ground:
        degrees: 234
        accuracy: 5
      speed: ~
    snapped_user_location:
      coordinates:
        lat: 45.374949
        lng: -122.587472
      horizontal_accuracy: 0
      course_over_ground:
        degrees: 234
        accuracy: 5
      speed: ~
    remaining_steps:
      - geometry:
          - lat: 45.375411
            lng: -122.586549
          - lat: 45.374846
            lng: -122.587677
          - lat: 45.374808
            lng: -122.587796
          - lat: 45.374781
            lng: -122.587928
          - lat: 45.374774
            lng: -122.588028
          - lat: 45.37478
            lng: -122.588136
          - lat: 45.374789
            lng: -122.588209
          - lat: 45.374812
            lng: -122.588294
          - lat: 45.374849
            lng: -122.588384
          - lat: 45.37488
            lng: -122.588451
          - lat: 45.374919
            lng: -122.588512
          - lat: 45.374978
            lng: -122.588569
          - lat: 45.375024
            lng: -122.58861
          - lat: 45.375075
            lng: -122.58864
          - lat: 45.375143
            lng: -122.588661
          - lat: 45.375324
            lng: -122.588722
          - lat: 45.375415
            lng: -122.588676
          - lat: 45.375483
            lng: -122.588617
          - lat: 45.375559
            lng: -122.58852
          - lat: 45.37561
            lng: -122.588432
          - lat: 45.375657
            lng: -122.58831
          - lat: 45.375703
            lng: -122.588114
        distance: 295
        duration: 12.258
        road_name: ""
        exits:
          - "10"
        instruction: Take exit 10 onto OR 213 South toward Oregon City/Molalla.
        visual_instructions: []
        spoken_instructions: []
        annotations: ~
        incidents: []
      - geometry:
          - lat: 45.375703
            lng: -122.588114
          - lat: 45.375631
            lng: -122.58789
          - lat: 45.375576
            lng: -122.587713
          - lat: 45.375506
            lng: -122.58758
          - lat: 45.375468
            lng: -122.587524
          - lat: 45.37531
            lng: -122.587349
          - lat: 45.375003
            lng: -122.587226
          - lat: 45.374495
            lng: -122.587017
          - lat: 45.374137
            lng: -122.586867
          - lat: 45.373646
            lng: -122.586686
          - lat: 45.373572
            lng: -122.586658
          - lat: 45.373194
            lng: -122.586506
          - lat: 45.372855
            lng: -122.586367
          - lat: 45.372463
            lng: -122.586234
          - lat: 45.372156
            lng: -122.586125
          - lat: 45.371846
            lng: -122.586016
          - lat: 45.371508
            lng: -122.585901
        distance: 513.266
        duration: 25.269
        road_name: Cascade Highway
        exits: []
        instruction: Keep right to take OR 213 South/Cascade Highway.
        visual_instructions: []
        spoken_instructions: []
        annotations: ~
        incidents: []
      - geometry:
          - lat: 45.371508
            lng: -122.585901
          - lat: 45.371508
            lng: -122.585901
        distance: 0
        duration: 0
        road_name: Cascade Highway
        exits: []
        instruction: You have arrived at your destination.
        visual_instructions: []
        spoken_instructions: []
        annotations: ~
        incidents: []
    remaining_waypoints:
      - coordinate:
          lat: 45.371508
          lng: -122.585901
        kind: Break
    progress:
      distanceToNextManeuver: "206.0817759023"
      distanceRemaining: "719.3477759023"
      durationRemaining: "33.8322217255"
    summary:
      distanceTraveled: "353.3682926573"
      snappedDistanceTraveled: "353.3682926573"
      startedAt: "[timestamp]"
      endedAt: "[none]"
    deviation: NoDeviation
    visual_instruction: ~
    spoken_instruction: ~
    annotation_json: ~
- Navigating:
    current_step_geometry_index: 0
    user_location:
      coordinates:
        lat: 45.374897
        lng: -122.587574
      horizontal_accuracy: 0
      course_over_ground:
        degrees: 235
        accuracy: 5
      speed: ~
    snapped_user_location:
      coordinates:
        lat: 45.374897
        lng: -122.587574
      horizontal_accuracy: 0
      course_over_ground:
        degrees: 235
        accuracy: 5
      speed: ~
    remaining_steps:
      - geometry:
          - lat: 45.375411
            lng: -122.586549
          - lat: 45.374846
            lng: -122.587677
          - lat: 45.374808
            lng: -122.587796
          - lat: 45.374781
            lng: -122.587928
          - lat: 45.374774
            lng: -122.588028
          - lat: 45.37478
            lng: -122.588136
          - lat: 45.374789
            lng: -122.588209
          - lat: 45.374812
            lng: -122.588294
          - lat: 45.374849
            lng: -122.588384
          - lat: 45.37488
            lng: -122.588451
          - lat: 45.374919
            lng: -122.588512
          - lat: 45.374978
            lng: -122.588569
          - lat: 45.375024
            lng: -122.58861
          - lat: 45.375075
            lng: -122.58864
          - lat: 45.375143
            lng: -122.588661
          - lat: 45.375324
            lng: -122.588722
          - lat: 45.375415
            lng: -122.588676
          - lat: 45.375483
            lng: -122.588617
          - lat: 45.375559
            lng: -122.58852
          - lat: 45.37561
            lng: -122.588432
          - lat: 45.375657
            lng: -122.58831
          - lat: 45.375703
            lng: -122.588114
        distance: 295
        duration: 12.258
        road_name: ""
        exits:
          - "10"
        instruction: Take exit 10 onto OR 213 South toward Oregon City/Molalla.
        visual_instructions: []
        spoken_instructions: []
        annotations: ~
        incidents: []
      - geometry:
          - lat: 45.375703
            lng: -122.588114
          - lat: 45.375631
            lng: -122.58789
          - lat: 45.375576
            lng: -122.587713
          - lat: 45.375506
            lng: -122.58758
          - lat: 45.375468
            lng: -122.587524
          - lat: 45.37531
            lng: -122.587349
          - lat: 45.375003
            lng: -122.587226
          - lat: 45.374495
            lng: -122.587017
          - lat: 45.374137
            lng: -122.586867
          - lat: 45.373646
            lng: -122.586686
          - lat: 45.373572
            lng: -122.586658
          - lat: 45.373194
            lng: -122.586506
          - lat: 45.372855
            lng: -122.586367
          - lat: 45.372463
            lng: -122.586234
          - lat: 45.372156
            lng: -122.586125
          - lat: 45.371846
            lng: -122.586016
          - lat: 45.371508
            lng: -122.585901
        distance: 513.266
        duration: 25.269
        road_name: Cascade Highway
        exits: []
        instruction: Keep right to take OR 213 South/Cascade Highway.
        visual_instructions: []
        spoken_instructions: []
        annotations: ~
        incidents: []
      - geometry:
          - lat: 45.371508
            lng: -122.585901
          - lat: 45.371508
            lng: -122.585901
        distance: 0
        duration: 0
        road_name: Cascade Highway
        exits: []
        instruction: You have arrived at your destination.
        visual_instructions: []
        spoken_instructions: []
        annotations: ~
        incidents: []
    remaining_waypoints:
      - coordinate:
          lat: 45.371508
          lng: -122.585901
        kind: Break
    progress:
      distanceToNextManeuver: "196.2615948133"
      distanceRemaining: "709.5275948133"
      durationRemaining: "33.4241682346"
    summary:
      distanceTraveled: "363.2126198216"
      snappedDistanceTraveled: "363.2126198216"
      startedAt: "[timestamp]"
      endedAt: "[none]"
    deviation: NoDeviation
    visual_instruction: ~
    spoken_instruction: ~
    annotation_json: ~
- Navigating:
    current_step_geometry_index: 0
    user_location:
      coordinates:
        lat: 45.374846
        lng: -122.587677
      horizontal_accuracy: 0
      course_over_ground:
        degrees: 246
        accuracy: 5
      speed: ~
    snapped_user_location:
      coordinates:
        lat: 45.374846
        lng: -122.587677
      horizontal_accuracy: 0
      course_over_ground:
        degrees: 246
        accuracy: 5
      speed: ~
    remaining_steps:
      - geometry:
          - lat: 45.375411
            lng: -122.586549
          - lat: 45.374846
            lng: -122.587677
          - lat: 45.374808
            lng: -122.587796
          - lat: 45.374781
            lng: -122.587928
          - lat: 45.374774
            lng: -122.588028
          - lat: 45.37478
            lng: -122.588136
          - lat: 45.374789
            lng: -122.588209
          - lat: 45.374812
            lng: -122.588294
          - lat: 45.374849
            lng: -122.588384
          - lat: 45.37488
            lng: -122.588451
          - lat: 45.374919
            lng: -122.588512
          - lat: 45.374978
            lng: -122.588569
          - lat: 45.375024
            lng: -122.58861
          - lat: 45.375075
            lng: -122.58864
          - lat: 45.375143
            lng: -122.588661
          - lat: 45.375324
            lng: -122.588722
          - lat: 45.375415
            lng: -122.588676
          - lat: 45.375483
            lng: -122.588617
          - lat: 45.375559
            lng: -122.58852
          - lat: 45.37561
            lng: -122.588432
          - lat: 45.375657
            lng: -122.58831
          - lat: 45.375703
            lng: -122.588114
        distance: 295
        duration: 12.258
        road_name: ""
        exits:
          - "10"
        instruction: Take exit 10 onto OR 213 South toward Oregon City/Molalla.
        visual_instructions: []
        spoken_instructions: []
        annotations: ~
        incidents: []
      - geometry:
          - lat: 45.375703
            lng: -122.588114
          - lat: 45.375631
            lng: -122.58789
          - lat: 45.375576
            lng: -122.587713
          - lat: 45.375506
            lng: -122.58758
          - lat: 45.375468
            lng: -122.587524
          - lat: 45.37531
            lng: -122.587349
          - lat: 45.375003
            lng: -122.587226
          - lat: 45.374495
            lng: -122.587017
          - lat: 45.374137
            lng: -122.586867
          - lat: 45.373646
            lng: -122.586686
          - lat: 45.373572
            lng: -122.586658
          - lat: 45.373194
            lng: -122.586506
          - lat: 45.372855
            lng: -122.586367
          - lat: 45.372463
            lng: -122.586234
          - lat: 45.372156
            lng: -122.586125
          - lat: 45.371846
            lng: -122.586016
          - lat: 45.371508
            lng: -122.585901
        distance: 513.266
        duration: 25.269
        road_name: Cascade Highway
        exits: []
        instruction: Keep right to take OR 213 South/Cascade Highway.
        visual_instructions: []
        spoken_instructions: []
        annotations: ~
        incidents: []
      - geometry:
          - lat: 45.371508
            lng: -122.585901
          - lat: 45.371508
            lng: -122.585901
        distance: 0
        duration: 0
        road_name: Cascade Highway
        exits: []
        instruction: You have arrived at your destination.
        visual_instructions: []
        spoken_instructions: []
        annotations: ~
        incidents: []
    remaining_waypoints:
      - coordinate:
          lat: 45.371508
          lng: -122.585901
        kind: Break
    progress:
      distanceToNextManeuver: "186.4031354425"
      distanceRemaining: "699.6691354425"
      durationRemaining: "33.0145241839"
    summary:
      distanceTraveled: "373.0557965140"
      snappedDistanceTraveled: "373.0557965140"
      startedAt: "[timestamp]"
      endedAt: "[none]"
    deviation: NoDeviation
    visual_instruction: ~
    spoken_instruction: ~
    annotation_json: ~
- Navigating:
    current_step_geometry_index: 1
    user_location:
      coordinates:
        lat: 45.374827
        lng: -122.587737
      horizontal_accuracy: 0
      course_over_ground:
        degrees: 245
        accuracy: 5
      speed: ~
    snapped_user_location:
      coordinates:
        lat: 45.374827
        lng: -122.587737
      horizontal_accuracy: 0
      course_over_ground:
        degrees: 245
        accuracy: 5
      speed: ~
    remaining_steps:
      - geometry:
          - lat: 45.375411
            lng: -122.586549
          - lat: 45.374846
            lng: -122.587677
          - lat: 45.374808
            lng: -122.587796
          - lat: 45.374781
            lng: -122.587928
          - lat: 45.374774
            lng: -122.588028
          - lat: 45.37478
            lng: -122.588136
          - lat: 45.374789
            lng: -122.588209
          - lat: 45.374812
            lng: -122.588294
          - lat: 45.374849
            lng: -122.588384
          - lat: 45.37488
            lng: -122.588451
          - lat: 45.374919
            lng: -122.588512
          - lat: 45.374978
            lng: -122.588569
          - lat: 45.375024
            lng: -122.58861
          - lat: 45.375075
            lng: -122.58864
          - lat: 45.375143
            lng: -122.588661
          - lat: 45.375324
            lng: -122.588722
          - lat: 45.375415
            lng: -122.588676
          - lat: 45.375483
            lng: -122.588617
          - lat: 45.375559
            lng: -122.58852
          - lat: 45.37561
            lng: -122.588432
          - lat: 45.375657
            lng: -122.58831
          - lat: 45.375703
            lng: -122.588114
        distance: 295
        duration: 12.258
        road_name: ""
        exits:
          - "10"
        instruction: Take exit 10 onto OR 213 South toward Oregon City/Molalla.
        visual_instructions: []
        spoken_instructions: []
        annotations: ~
        incidents: []
      - geometry:
          - lat: 45.375703
            lng: -122.588114
          - lat: 45.375631
            lng: -122.58789
          - lat: 45.375576
            lng: -122.587713
          - lat: 45.375506
            lng: -122.58758
          - lat: 45.375468
            lng: -122.587524
          - lat: 45.37531
            lng: -122.587349
          - lat: 45.375003
            lng: -122.587226
          - lat: 45.374495
            lng: -122.587017
          - lat: 45.374137
            lng: -122.586867
          - lat: 45.373646
            lng: -122.586686
          - lat: 45.373572
            lng: -122.586658
          - lat: 45.373194
            lng: -122.586506
          - lat: 45.372855
            lng: -122.586367
          - lat: 45.372463
            lng: -122.586234
          - lat: 45.372156
            lng: -122.586125
          - lat: 45.371846
            lng: -122.586016
          - lat: 45.371508
            lng: -122.585901
        distance: 513.266
        duration: 25.269
        road_name: Cascade Highway
        exits: []
        instruction: Keep right to take OR 213 South/Cascade Highway.
        visual_instructions: []
        spoken_instructions: []
        annotations: ~
        incidents: []
      - geometry:
          - lat: 45.371508
            lng: -122.585901
          - lat: 45.371508
            lng: -122.585901
        distance: 0
        duration: 0
        road_name: Cascade Highway
        exits: []
        instruction: You have arrived at your destination.
        visual_instructions: []
        spoken_instructions: []
        annotations: ~
        incidents: []
    remaining_waypoints:
      - coordinate:
          lat: 45.371508
          lng: -122.585901
        kind: Break
    progress:
      distanceToNextManeuver: "181.2589504177"
      distanceRemaining: "694.5249504177"
      durationRemaining: "32.8007702177"
    summary:
      distanceTraveled: "378.1966290063"
      snappedDistanceTraveled: "378.1966290063"
      startedAt: "[timestamp]"
      endedAt: "[none]"
    deviation: NoDeviation
    visual_instruction: ~
    spoken_instruction: ~
    annotation_json: ~
- Navigating:
    current_step_geometry_index: 1
    user_location:
      coordinates:
        lat: 45.374808
        lng: -122.587796
      horizontal_accuracy: 0
      course_over_ground:
        degrees: 254
        accuracy: 5
      speed: ~
    snapped_user_location:
      coordinates:
        lat: 45.374808
        lng: -122.587796
      horizontal_accuracy: 0
      course_over_ground:
        degrees: 254
        accuracy: 5
      speed: ~
    remaining_steps:
      - geometry:
          - lat: 45.375411
            lng: -122.586549
          - lat: 45.374846
            lng: -122.587677
          - lat: 45.374808
            lng: -122.587796
          - lat: 45.374781
            lng: -122.587928
          - lat: 45.374774
            lng: -122.588028
          - lat: 45.37478
            lng: -122.588136
          - lat: 45.374789
            lng: -122.588209
          - lat: 45.374812
            lng: -122.588294
          - lat: 45.374849
            lng: -122.588384
          - lat: 45.37488
            lng: -122.588451
          - lat: 45.374919
            lng: -122.588512
          - lat: 45.374978
            lng: -122.588569
          - lat: 45.375024
            lng: -122.58861
          - lat: 45.375075
            lng: -122.58864
          - lat: 45.375143
            lng: -122.588661
          - lat: 45.375324
            lng: -122.588722
          - lat: 45.375415
            lng: -122.588676
          - lat: 45.375483
            lng: -122.588617
          - lat: 45.375559
            lng: -122.58852
          - lat: 45.37561
            lng: -122.588432
          - lat: 45.375657
            lng: -122.58831
          - lat: 45.375703
            lng: -122.588114
        distance: 295
        duration: 12.258
        road_name: ""
        exits:
          - "10"
        instruction: Take exit 10 onto OR 213 South toward Oregon City/Molalla.
        visual_instructions: []
        spoken_instructions: []
        annotations: ~
        incidents: []
      - geometry:
          - lat: 45.375703
            lng: -122.588114
          - lat: 45.375631
            lng: -122.58789
          - lat: 45.375576
            lng: -122.587713
          - lat: 45.375506
            lng: -122.58758
          - lat: 45.375468
            lng: -122.587524
          - lat: 45.37531
            lng: -122.587349
          - lat: 45.375003
            lng: -122.587226
          - lat: 45.374495
            lng: -122.587017
          - lat: 45.374137
            lng: -122.586867
          - lat: 45.373646
            lng: -122.586686
          - lat: 45.373572
            lng: -122.586658
          - lat: 45.373194
            lng: -122.586506
          - lat: 45.372855
            lng: -122.586367
          - lat: 45.372463
            lng: -122.586234
          - lat: 45.372156
            lng: -122.586125
          - lat: 45.371846
            lng: -122.586016
          - lat: 45.371508
            lng: -122.585901
        distance: 513.266
        duration: 25.269
        road_name: Cascade Highway
        exits: []
        instruction: Keep right to take OR 213 South/Cascade Highway.
        visual_instructions: []
        spoken_instructions: []
        annotations: ~
        incidents: []
      - geometry:
          - lat: 45.371508
            lng: -122.585901
          - lat: 45.371508
            lng: -122.585901
        distance: 0
        duration: 0
        road_name: Cascade Highway
        exits: []
        instruction: You have arrived at your destination.
        visual_instructions: []
        spoken_instructions: []
        annotations: ~
        incidents: []
    remaining_waypoints:
      - coordinate:
          lat: 45.371508
          lng: -122.585901
        kind: Break
    progress:
      distanceToNextManeuver: "176.1926282807"
      distanceRemaining: "689.4586282807"
      durationRemaining: "32.5902516524"
    summary:
      distanceTraveled: "383.2663548310"
      snappedDistanceTraveled: "383.2663548310"
      startedAt: "[timestamp]"
      endedAt: "[none]"
    deviation: NoDeviation
    visual_instruction: ~
    spoken_instruction: ~
    annotation_json: ~
- Navigating:
    current_step_geometry_index: 2
    user_location:
      coordinates:
        lat: 45.374795
        lng: -122.587862
      horizontal_accuracy: 0
      course_over_ground:
        degrees: 253
        accuracy: 5
      speed: ~
    snapped_user_location:
      coordinates:
        lat: 45.374795
        lng: -122.587862
      horizontal_accuracy: 0
      course_over_ground:
        degrees: 253
        accuracy: 5
      speed: ~
    remaining_steps:
      - geometry:
          - lat: 45.375411
            lng: -122.586549
          - lat: 45.374846
            lng: -122.587677
          - lat: 45.374808
            lng: -122.587796
          - lat: 45.374781
            lng: -122.587928
          - lat: 45.374774
            lng: -122.588028
          - lat: 45.37478
            lng: -122.588136
          - lat: 45.374789
            lng: -122.588209
          - lat: 45.374812
            lng: -122.588294
          - lat: 45.374849
            lng: -122.588384
          - lat: 45.37488
            lng: -122.588451
          - lat: 45.374919
            lng: -122.588512
          - lat: 45.374978
            lng: -122.588569
          - lat: 45.375024
            lng: -122.58861
          - lat: 45.375075
            lng: -122.58864
          - lat: 45.375143
            lng: -122.588661
          - lat: 45.375324
            lng: -122.588722
          - lat: 45.375415
            lng: -122.588676
          - lat: 45.375483
            lng: -122.588617
          - lat: 45.375559
            lng: -122.58852
          - lat: 45.37561
            lng: -122.588432
          - lat: 45.375657
            lng: -122.58831
          - lat: 45.375703
            lng: -122.588114
        distance: 295
        duration: 12.258
        road_name: ""
        exits:
          - "10"
        instruction: Take exit 10 onto OR 213 South toward Oregon City/Molalla.
        visual_instructions: []
        spoken_instructions: []
        annotations: ~
        incidents: []
      - geometry:
          - lat: 45.375703
            lng: -122.588114
          - lat: 45.375631
            lng: -122.58789
          - lat: 45.375576
            lng: -122.587713
          - lat: 45.375506
            lng: -122.58758
          - lat: 45.375468
            lng: -122.587524
          - lat: 45.37531
            lng: -122.587349
          - lat: 45.375003
            lng: -122.587226
          - lat: 45.374495
            lng: -122.587017
          - lat: 45.374137
            lng: -122.586867
          - lat: 45.373646
            lng: -122.586686
          - lat: 45.373572
            lng: -122.586658
          - lat: 45.373194
            lng: -122.586506
          - lat: 45.372855
            lng: -122.586367
          - lat: 45.372463
            lng: -122.586234
          - lat: 45.372156
            lng: -122.586125
          - lat: 45.371846
            lng: -122.586016
          - lat: 45.371508
            lng: -122.585901
        distance: 513.266
        duration: 25.269
        road_name: Cascade Highway
        exits: []
        instruction: Keep right to take OR 213 South/Cascade Highway.
        visual_instructions: []
        spoken_instructions: []
        annotations: ~
        incidents: []
      - geometry:
          - lat: 45.371508
            lng: -122.585901
          - lat: 45.371508
            lng: -122.585901
        distance: 0
        duration: 0
        road_name: Cascade Highway
        exits: []
        instruction: You have arrived at your destination.
        visual_instructions: []
        spoken_instructions: []
        annotations: ~
        incidents: []
    remaining_waypoints:
      - coordinate:
          lat: 45.371508
          lng: -122.585901
        kind: Break
    progress:
      distanceToNextManeuver: "170.8311970843"
      distanceRemaining: "684.0971970843"
      durationRemaining: "32.3674705555"
    summary:
      distanceTraveled: "388.6204943023"
      snappedDistanceTraveled: "388.6204943023"
      startedAt: "[timestamp]"
      endedAt: "[none]"
    deviation: NoDeviation
    visual_instruction: ~
    spoken_instruction: ~
    annotation_json: ~
- Navigating:
    current_step_geometry_index: 2
    user_location:
      coordinates:
        lat: 45.374781
        lng: -122.587928
      horizontal_accuracy: 0
      course_over_ground:
        degrees: 264
        accuracy: 5
      speed: ~
    snapped_user_location:
      coordinates:
        lat: 45.374781
        lng: -122.587928
      horizontal_accuracy: 0
      course_over_ground:
        degrees: 264
        accuracy: 5
      speed: ~
    remaining_steps:
      - geometry:
          - lat: 45.375411
            lng: -122.586549
          - lat: 45.374846
            lng: -122.587677
          - lat: 45.374808
            lng: -122.587796
          - lat: 45.374781
            lng: -122.587928
          - lat: 45.374774
            lng: -122.588028
          - lat: 45.37478
            lng: -122.588136
          - lat: 45.374789
            lng: -122.588209
          - lat: 45.374812
            lng: -122.588294
          - lat: 45.374849
            lng: -122.588384
          - lat: 45.37488
            lng: -122.588451
          - lat: 45.374919
            lng: -122.588512
          - lat: 45.374978
            lng: -122.588569
          - lat: 45.375024
            lng: -122.58861
          - lat: 45.375075
            lng: -122.58864
          - lat: 45.375143
            lng: -122.588661
          - lat: 45.375324
            lng: -122.588722
          - lat: 45.375415
            lng: -122.588676
          - lat: 45.375483
            lng: -122.588617
          - lat: 45.375559
            lng: -122.58852
          - lat: 45.37561
            lng: -122.588432
          - lat: 45.375657
            lng: -122.58831
          - lat: 45.375703
            lng: -122.588114
        distance: 295
        duration: 12.258
        road_name: ""
        exits:
          - "10"
        instruction: Take exit 10 onto OR 213 South toward Oregon City/Molalla.
        visual_instructions: []
        spoken_instructions: []
        annotations: ~
        incidents: []
      - geometry:
          - lat: 45.375703
            lng: -122.588114
          - lat: 45.375631
            lng: -122.58789
          - lat: 45.375576
            lng: -122.587713
          - lat: 45.375506
            lng: -122.58758
          - lat: 45.375468
            lng: -122.587524
          - lat: 45.37531
            lng: -122.587349
          - lat: 45.375003
            lng: -122.587226
          - lat: 45.374495
            lng: -122.587017
          - lat: 45.374137
            lng: -122.586867
          - lat: 45.373646
            lng: -122.586686
          - lat: 45.373572
            lng: -122.586658
          - lat: 45.373194
            lng: -122.586506
          - lat: 45.372855
            lng: -122.586367
          - lat: 45.372463
            lng: -122.586234
          - lat: 45.372156
            lng: -122.586125
          - lat: 45.371846
            lng: -122.586016
          - lat: 45.371508
            lng: -122.585901
        distance: 513.266
        duration: 25.269
        road_name: Cascade Highway
        exits: []
        instruction: Keep right to take OR 213 South/Cascade Highway.
        visual_instructions: []
        spoken_instructions: []
        annotations: ~
        incidents: []
      - geometry:
          - lat: 45.371508
            lng: -122.585901
          - lat: 45.371508
            lng: -122.585901
        distance: 0
        duration: 0
        road_name: Cascade Highway
        exits: []
        instruction: You have arrived at your destination.
        visual_instructions: []
        spoken_instructions: []
        annotations: ~
        incidents: []
    remaining_waypoints:
      - coordinate:
          lat: 45.371508
          lng: -122.585901
        kind: Break
    progress:
      distanceToNextManeuver: "165.4537934017"
      distanceRemaining: "678.7197934017"
      durationRemaining: "32.1440257611"
    summary:
      distanceTraveled: "394.0057203425"
      snappedDistanceTraveled: "394.0057203425"
      startedAt: "[timestamp]"
      endedAt: "[none]"
    deviation: NoDeviation
    visual_instruction: ~
    spoken_instruction: ~
    annotation_json: ~
- Navigating:
    current_step_geometry_index: 3
    user_location:
      coordinates:
        lat: 45.374774
        lng: -122.588028
      horizontal_accuracy: 0
      course_over_ground:
        degrees: 275
        accuracy: 5
      speed: ~
    snapped_user_location:
      coordinates:
        lat: 45.374774
        lng: -122.588028
      horizontal_accuracy: 0
      course_over_ground:
        degrees: 275
        accuracy: 5
      speed: ~
    remaining_steps:
      - geometry:
          - lat: 45.375411
            lng: -122.586549
          - lat: 45.374846
            lng: -122.587677
          - lat: 45.374808
            lng: -122.587796
          - lat: 45.374781
            lng: -122.587928
          - lat: 45.374774
            lng: -122.588028
          - lat: 45.37478
            lng: -122.588136
          - lat: 45.374789
            lng: -122.588209
          - lat: 45.374812
            lng: -122.588294
          - lat: 45.374849
            lng: -122.588384
          - lat: 45.37488
            lng: -122.588451
          - lat: 45.374919
            lng: -122.588512
          - lat: 45.374978
            lng: -122.588569
          - lat: 45.375024
            lng: -122.58861
          - lat: 45.375075
            lng: -122.58864
          - lat: 45.375143
            lng: -122.588661
          - lat: 45.375324
            lng: -122.588722
          - lat: 45.375415
            lng: -122.588676
          - lat: 45.375483
            lng: -122.588617
          - lat: 45.375559
            lng: -122.58852
          - lat: 45.37561
            lng: -122.588432
          - lat: 45.375657
            lng: -122.58831
          - lat: 45.375703
            lng: -122.588114
        distance: 295
        duration: 12.258
        road_name: ""
        exits:
          - "10"
        instruction: Take exit 10 onto OR 213 South toward Oregon City/Molalla.
        visual_instructions: []
        spoken_instructions: []
        annotations: ~
        incidents: []
      - geometry:
          - lat: 45.375703
            lng: -122.588114
          - lat: 45.375631
            lng: -122.58789
          - lat: 45.375576
            lng: -122.587713
          - lat: 45.375506
            lng: -122.58758
          - lat: 45.375468
            lng: -122.587524
          - lat: 45.37531
            lng: -122.587349
          - lat: 45.375003
            lng: -122.587226
          - lat: 45.374495
            lng: -122.587017
          - lat: 45.374137
            lng: -122.586867
          - lat: 45.373646
            lng: -122.586686
          - lat: 45.373572
            lng: -122.586658
          - lat: 45.373194
            lng: -122.586506
          - lat: 45.372855
            lng: -122.586367
          - lat: 45.372463
            lng: -122.586234
          - lat: 45.372156
            lng: -122.586125
          - lat: 45.371846
            lng: -122.586016
          - lat: 45.371508
            lng: -122.585901
        distance: 513.266
        duration: 25.269
        road_name: Cascade Highway
        exits: []
        instruction: Keep right to take OR 213 South/Cascade Highway.
        visual_instructions: []
        spoken_instructions: []
        annotations: ~
        incidents: []
      - geometry:
          - lat: 45.371508
            lng: -122.585901
          - lat: 45.371508
            lng: -122.585901
        distance: 0
        duration: 0
        road_name: Cascade Highway
        exits: []
        instruction: You have arrived at your destination.
        visual_instructions: []
        spoken_instructions: []
        annotations: ~
        incidents: []
    remaining_waypoints:
      - coordinate:
          lat: 45.371508
          lng: -122.585901
        kind: Break
    progress:
      distanceToNextManeuver: "157.6040264657"
      distanceRemaining: "670.8700264657"
      durationRemaining: "31.8178479879"
    summary:
      distanceTraveled: "401.8554872785"
      snappedDistanceTraveled: "401.8554872785"
      startedAt: "[timestamp]"
      endedAt: "[none]"
    deviation: NoDeviation
    visual_instruction: ~
    spoken_instruction: ~
    annotation_json: ~
- Navigating:
    current_step_geometry_index: 4
    user_location:
      coordinates:
        lat: 45.37478
        lng: -122.588136
      horizontal_accuracy: 0
      course_over_ground:
        degrees: 280
        accuracy: 5
      speed: ~
    snapped_user_location:
      coordinates:
        lat: 45.37478
        lng: -122.588136
      horizontal_accuracy: 0
      course_over_ground:
        degrees: 280
        accuracy: 5
      speed: ~
    remaining_steps:
      - geometry:
          - lat: 45.375411
            lng: -122.586549
          - lat: 45.374846
            lng: -122.587677
          - lat: 45.374808
            lng: -122.587796
          - lat: 45.374781
            lng: -122.587928
          - lat: 45.374774
            lng: -122.588028
          - lat: 45.37478
            lng: -122.588136
          - lat: 45.374789
            lng: -122.588209
          - lat: 45.374812
            lng: -122.588294
          - lat: 45.374849
            lng: -122.588384
          - lat: 45.37488
            lng: -122.588451
          - lat: 45.374919
            lng: -122.588512
          - lat: 45.374978
            lng: -122.588569
          - lat: 45.375024
            lng: -122.58861
          - lat: 45.375075
            lng: -122.58864
          - lat: 45.375143
            lng: -122.588661
          - lat: 45.375324
            lng: -122.588722
          - lat: 45.375415
            lng: -122.588676
          - lat: 45.375483
            lng: -122.588617
          - lat: 45.375559
            lng: -122.58852
          - lat: 45.37561
            lng: -122.588432
          - lat: 45.375657
            lng: -122.58831
          - lat: 45.375703
            lng: -122.588114
        distance: 295
        duration: 12.258
        road_name: ""
        exits:
          - "10"
        instruction: Take exit 10 onto OR 213 South toward Oregon City/Molalla.
        visual_instructions: []
        spoken_instructions: []
        annotations: ~
        incidents: []
      - geometry:
          - lat: 45.375703
            lng: -122.588114
          - lat: 45.375631
            lng: -122.58789
          - lat: 45.375576
            lng: -122.587713
          - lat: 45.375506
            lng: -122.58758
          - lat: 45.375468
            lng: -122.587524
          - lat: 45.37531
            lng: -122.587349
          - lat: 45.375003
            lng: -122.587226
          - lat: 45.374495
            lng: -122.587017
          - lat: 45.374137
            lng: -122.586867
          - lat: 45.373646
            lng: -122.586686
          - lat: 45.373572
            lng: -122.586658
          - lat: 45.373194
            lng: -122.586506
          - lat: 45.372855
            lng: -122.586367
          - lat: 45.372463
            lng: -122.586234
          - lat: 45.372156
            lng: -122.586125
          - lat: 45.371846
            lng: -122.586016
          - lat: 45.371508
            lng: -122.585901
        distance: 513.266
        duration: 25.269
        road_name: Cascade Highway
        exits: []
        instruction: Keep right to take OR 213 South/Cascade Highway.
        visual_instructions: []
        spoken_instructions: []
        annotations: ~
        incidents: []
      - geometry:
          - lat: 45.371508
            lng: -122.585901
          - lat: 45.371508
            lng: -122.585901
        distance: 0
        duration: 0
        road_name: Cascade Highway
        exits: []
        instruction: You have arrived at your destination.
        visual_instructions: []
        spoken_instructions: []
        annotations: ~
        incidents: []
    remaining_waypoints:
      - coordinate:
          lat: 45.371508
          lng: -122.585901
        kind: Break
    progress:
      distanceToNextManeuver: "149.1417178594"
      distanceRemaining: "662.4077178594"
      durationRemaining: "31.4662175509"
    summary:
      distanceTraveled: "410.3177958848"
      snappedDistanceTraveled: "410.3177958848"
      startedAt: "[timestamp]"
      endedAt: "[none]"
    deviation: NoDeviation
    visual_instruction: ~
    spoken_instruction: ~
    annotation_json: ~
- Navigating:
    current_step_geometry_index: 5
    user_location:
      coordinates:
        lat: 45.374789
        lng: -122.588209
      horizontal_accuracy: 0
      course_over_ground:
        degrees: 291
        accuracy: 5
      speed: ~
    snapped_user_location:
      coordinates:
        lat: 45.374789
        lng: -122.588209
      horizontal_accuracy: 0
      course_over_ground:
        degrees: 291
        accuracy: 5
      speed: ~
    remaining_steps:
      - geometry:
          - lat: 45.375411
            lng: -122.586549
          - lat: 45.374846
            lng: -122.587677
          - lat: 45.374808
            lng: -122.587796
          - lat: 45.374781
            lng: -122.587928
          - lat: 45.374774
            lng: -122.588028
          - lat: 45.37478
            lng: -122.588136
          - lat: 45.374789
            lng: -122.588209
          - lat: 45.374812
            lng: -122.588294
          - lat: 45.374849
            lng: -122.588384
          - lat: 45.37488
            lng: -122.588451
          - lat: 45.374919
            lng: -122.588512
          - lat: 45.374978
            lng: -122.588569
          - lat: 45.375024
            lng: -122.58861
          - lat: 45.375075
            lng: -122.58864
          - lat: 45.375143
            lng: -122.588661
          - lat: 45.375324
            lng: -122.588722
          - lat: 45.375415
            lng: -122.588676
          - lat: 45.375483
            lng: -122.588617
          - lat: 45.375559
            lng: -122.58852
          - lat: 45.37561
            lng: -122.588432
          - lat: 45.375657
            lng: -122.58831
          - lat: 45.375703
            lng: -122.588114
        distance: 295
        duration: 12.258
        road_name: ""
        exits:
          - "10"
        instruction: Take exit 10 onto OR 213 South toward Oregon City/Molalla.
        visual_instructions: []
        spoken_instructions: []
        annotations: ~
        incidents: []
      - geometry:
          - lat: 45.375703
            lng: -122.588114
          - lat: 45.375631
            lng: -122.58789
          - lat: 45.375576
            lng: -122.587713
          - lat: 45.375506
            lng: -122.58758
          - lat: 45.375468
            lng: -122.587524
          - lat: 45.37531
            lng: -122.587349
          - lat: 45.375003
            lng: -122.587226
          - lat: 45.374495
            lng: -122.587017
          - lat: 45.374137
            lng: -122.586867
          - lat: 45.373646
            lng: -122.586686
          - lat: 45.373572
            lng: -122.586658
          - lat: 45.373194
            lng: -122.586506
          - lat: 45.372855
            lng: -122.586367
          - lat: 45.372463
            lng: -122.586234
          - lat: 45.372156
            lng: -122.586125
          - lat: 45.371846
            lng: -122.586016
          - lat: 45.371508
            lng: -122.585901
        distance: 513.266
        duration: 25.269
        road_name: Cascade Highway
        exits: []
        instruction: Keep right to take OR 213 South/Cascade Highway.
        visual_instructions: []
        spoken_instructions: []
        annotations: ~
        incidents: []
      - geometry:
          - lat: 45.371508
            lng: -122.585901
          - lat: 45.371508
            lng: -122.585901
        distance: 0
        duration: 0
        road_name: Cascade Highway
        exits: []
        instruction: You have arrived at your destination.
        visual_instructions: []
        spoken_instructions: []
        annotations: ~
        incidents: []
    remaining_waypoints:
      - coordinate:
          lat: 45.371508
          lng: -122.585901
        kind: Break
    progress:
      distanceToNextManeuver: "143.3524756568"
      distanceRemaining: "656.6184756568"
      durationRemaining: "31.2256598190"
    summary:
      distanceTraveled: "416.1070380874"
      snappedDistanceTraveled: "416.1070380874"
      startedAt: "[timestamp]"
      endedAt: "[none]"
    deviation: NoDeviation
    visual_instruction: ~
    spoken_instruction: ~
    annotation_json: ~
- Navigating:
    current_step_geometry_index: 6
    user_location:
      coordinates:
        lat: 45.374812
        lng: -122.588294
      horizontal_accuracy: 0
      course_over_ground:
        degrees: 300
        accuracy: 5
      speed: ~
    snapped_user_location:
      coordinates:
        lat: 45.374812
        lng: -122.588294
      horizontal_accuracy: 0
      course_over_ground:
        degrees: 300
        accuracy: 5
      speed: ~
    remaining_steps:
      - geometry:
          - lat: 45.375411
            lng: -122.586549
          - lat: 45.374846
            lng: -122.587677
          - lat: 45.374808
            lng: -122.587796
          - lat: 45.374781
            lng: -122.587928
          - lat: 45.374774
            lng: -122.588028
          - lat: 45.37478
            lng: -122.588136
          - lat: 45.374789
            lng: -122.588209
          - lat: 45.374812
            lng: -122.588294
          - lat: 45.374849
            lng: -122.588384
          - lat: 45.37488
            lng: -122.588451
          - lat: 45.374919
            lng: -122.588512
          - lat: 45.374978
            lng: -122.588569
          - lat: 45.375024
            lng: -122.58861
          - lat: 45.375075
            lng: -122.58864
          - lat: 45.375143
            lng: -122.588661
          - lat: 45.375324
            lng: -122.588722
          - lat: 45.375415
            lng: -122.588676
          - lat: 45.375483
            lng: -122.588617
          - lat: 45.375559
            lng: -122.58852
          - lat: 45.37561
            lng: -122.588432
          - lat: 45.375657
            lng: -122.58831
          - lat: 45.375703
            lng: -122.588114
        distance: 295
        duration: 12.258
        road_name: ""
        exits:
          - "10"
        instruction: Take exit 10 onto OR 213 South toward Oregon City/Molalla.
        visual_instructions: []
        spoken_instructions: []
        annotations: ~
        incidents: []
      - geometry:
          - lat: 45.375703
            lng: -122.588114
          - lat: 45.375631
            lng: -122.58789
          - lat: 45.375576
            lng: -122.587713
          - lat: 45.375506
            lng: -122.58758
          - lat: 45.375468
            lng: -122.587524
          - lat: 45.37531
            lng: -122.587349
          - lat: 45.375003
            lng: -122.587226
          - lat: 45.374495
            lng: -122.587017
          - lat: 45.374137
            lng: -122.586867
          - lat: 45.373646
            lng: -122.586686
          - lat: 45.373572
            lng: -122.586658
          - lat: 45.373194
            lng: -122.586506
          - lat: 45.372855
            lng: -122.586367
          - lat: 45.372463
            lng: -122.586234
          - lat: 45.372156
            lng: -122.586125
          - lat: 45.371846
            lng: -122.586016
          - lat: 45.371508
            lng: -122.585901
        distance: 513.266
        duration: 25.269
        road_name: Cascade Highway
        exits: []
        instruction: Keep right to take OR 213 South/Cascade Highway.
        visual_instructions: []
        spoken_instructions: []
        annotations: ~
        incidents: []
      - geometry:
          - lat: 45.371508
            lng: -122.585901
          - lat: 45.371508
            lng: -122.585901
        distance: 0
        duration: 0
        road_name: Cascade Highway
        exits: []
        instruction: You have arrived at your destination.
        visual_instructions: []
        spoken_instructions: []
        annotations: ~
        incidents: []
    remaining_waypoints:
      - coordinate:
          lat: 45.371508
          lng: -122.585901
        kind: Break
    progress:
      distanceToNextManeuver: "136.2375204956"
      distanceRemaining: "649.5035204956"
      durationRemaining: "30.9300153432"
    summary:
      distanceTraveled: "423.2219932486"
      snappedDistanceTraveled: "423.2219932486"
      startedAt: "[timestamp]"
      endedAt: "[none]"
    deviation: NoDeviation
    visual_instruction: ~
    spoken_instruction: ~
    annotation_json: ~
- Navigating:
    current_step_geometry_index: 7
    user_location:
      coordinates:
        lat: 45.374849
        lng: -122.588384
      horizontal_accuracy: 0
      course_over_ground:
        degrees: 303
        accuracy: 5
      speed: ~
    snapped_user_location:
      coordinates:
        lat: 45.374849
        lng: -122.588384
      horizontal_accuracy: 0
      course_over_ground:
        degrees: 303
        accuracy: 5
      speed: ~
    remaining_steps:
      - geometry:
          - lat: 45.375411
            lng: -122.586549
          - lat: 45.374846
            lng: -122.587677
          - lat: 45.374808
            lng: -122.587796
          - lat: 45.374781
            lng: -122.587928
          - lat: 45.374774
            lng: -122.588028
          - lat: 45.37478
            lng: -122.588136
          - lat: 45.374789
            lng: -122.588209
          - lat: 45.374812
            lng: -122.588294
          - lat: 45.374849
            lng: -122.588384
          - lat: 45.37488
            lng: -122.588451
          - lat: 45.374919
            lng: -122.588512
          - lat: 45.374978
            lng: -122.588569
          - lat: 45.375024
            lng: -122.58861
          - lat: 45.375075
            lng: -122.58864
          - lat: 45.375143
            lng: -122.588661
          - lat: 45.375324
            lng: -122.588722
          - lat: 45.375415
            lng: -122.588676
          - lat: 45.375483
            lng: -122.588617
          - lat: 45.375559
            lng: -122.58852
          - lat: 45.37561
            lng: -122.588432
          - lat: 45.375657
            lng: -122.58831
          - lat: 45.375703
            lng: -122.588114
        distance: 295
        duration: 12.258
        road_name: ""
        exits:
          - "10"
        instruction: Take exit 10 onto OR 213 South toward Oregon City/Molalla.
        visual_instructions: []
        spoken_instructions: []
        annotations: ~
        incidents: []
      - geometry:
          - lat: 45.375703
            lng: -122.588114
          - lat: 45.375631
            lng: -122.58789
          - lat: 45.375576
            lng: -122.587713
          - lat: 45.375506
            lng: -122.58758
          - lat: 45.375468
            lng: -122.587524
          - lat: 45.37531
            lng: -122.587349
          - lat: 45.375003
            lng: -122.587226
          - lat: 45.374495
            lng: -122.587017
          - lat: 45.374137
            lng: -122.586867
          - lat: 45.373646
            lng: -122.586686
          - lat: 45.373572
            lng: -122.586658
          - lat: 45.373194
            lng: -122.586506
          - lat: 45.372855
            lng: -122.586367
          - lat: 45.372463
            lng: -122.586234
          - lat: 45.372156
            lng: -122.586125
          - lat: 45.371846
            lng: -122.586016
          - lat: 45.371508
            lng: -122.585901
        distance: 513.266
        duration: 25.269
        road_name: Cascade Highway
        exits: []
        instruction: Keep right to take OR 213 South/Cascade Highway.
        visual_instructions: []
        spoken_instructions: []
        annotations: ~
        incidents: []
      - geometry:
          - lat: 45.371508
            lng: -122.585901
          - lat: 45.371508
            lng: -122.585901
        distance: 0
        duration: 0
        road_name: Cascade Highway
        exits: []
        instruction: You have arrived at your destination.
        visual_instructions: []
        spoken_instructions: []
        annotations: ~
        incidents: []
    remaining_waypoints:
      - coordinate:
          lat: 45.371508
          lng: -122.585901
        kind: Break
    progress:
      distanceToNextManeuver: "128.0921403846"
      distanceRemaining: "641.3581403846"
      durationRemaining: "30.5915540910"
    summary:
      distanceTraveled: "431.3673733596"
      snappedDistanceTraveled: "431.3673733596"
      startedAt: "[timestamp]"
      endedAt: "[none]"
    deviation: NoDeviation
    visual_instruction: ~
    spoken_instruction: ~
    annotation_json: ~
- Navigating:
    current_step_geometry_index: 8
    user_location:
      coordinates:
        lat: 45.37488
        lng: -122.588451
      horizontal_accuracy: 0
      course_over_ground:
        degrees: 312
        accuracy: 5
      speed: ~
    snapped_user_location:
      coordinates:
        lat: 45.37488
        lng: -122.588451
      horizontal_accuracy: 0
      course_over_ground:
        degrees: 312
        accuracy: 5
      speed: ~
    remaining_steps:
      - geometry:
          - lat: 45.375411
            lng: -122.586549
          - lat: 45.374846
            lng: -122.587677
          - lat: 45.374808
            lng: -122.587796
          - lat: 45.374781
            lng: -122.587928
          - lat: 45.374774
            lng: -122.588028
          - lat: 45.37478
            lng: -122.588136
          - lat: 45.374789
            lng: -122.588209
          - lat: 45.374812
            lng: -122.588294
          - lat: 45.374849
            lng: -122.588384
          - lat: 45.37488
            lng: -122.588451
          - lat: 45.374919
            lng: -122.588512
          - lat: 45.374978
            lng: -122.588569
          - lat: 45.375024
            lng: -122.58861
          - lat: 45.375075
            lng: -122.58864
          - lat: 45.375143
            lng: -122.588661
          - lat: 45.375324
            lng: -122.588722
          - lat: 45.375415
            lng: -122.588676
          - lat: 45.375483
            lng: -122.588617
          - lat: 45.375559
            lng: -122.58852
          - lat: 45.37561
            lng: -122.588432
          - lat: 45.375657
            lng: -122.58831
          - lat: 45.375703
            lng: -122.588114
        distance: 295
        duration: 12.258
        road_name: ""
        exits:
          - "10"
        instruction: Take exit 10 onto OR 213 South toward Oregon City/Molalla.
        visual_instructions: []
        spoken_instructions: []
        annotations: ~
        incidents: []
      - geometry:
          - lat: 45.375703
            lng: -122.588114
          - lat: 45.375631
            lng: -122.58789
          - lat: 45.375576
            lng: -122.587713
          - lat: 45.375506
            lng: -122.58758
          - lat: 45.375468
            lng: -122.587524
          - lat: 45.37531
            lng: -122.587349
          - lat: 45.375003
            lng: -122.587226
          - lat: 45.374495
            lng: -122.587017
          - lat: 45.374137
            lng: -122.586867
          - lat: 45.373646
            lng: -122.586686
          - lat: 45.373572
            lng: -122.586658
          - lat: 45.373194
            lng: -122.586506
          - lat: 45.372855
            lng: -122.586367
          - lat: 45.372463
            lng: -122.586234
          - lat: 45.372156
            lng: -122.586125
          - lat: 45.371846
            lng: -122.586016
          - lat: 45.371508
            lng: -122.585901
        distance: 513.266
        duration: 25.269
        road_name: Cascade Highway
        exits: []
        instruction: Keep right to take OR 213 South/Cascade Highway.
        visual_instructions: []
        spoken_instructions: []
        annotations: ~
        incidents: []
      - geometry:
          - lat: 45.371508
            lng: -122.585901
          - lat: 45.371508
            lng: -122.585901
        distance: 0
        duration: 0
        road_name: Cascade Highway
        exits: []
        instruction: You have arrived at your destination.
        visual_instructions: []
        spoken_instructions: []
        annotations: ~
        incidents: []
    remaining_waypoints:
      - coordinate:
          lat: 45.371508
          lng: -122.585901
        kind: Break
    progress:
      distanceToNextManeuver: "121.8254999426"
      distanceRemaining: "635.0914999426"
      durationRemaining: "30.3311592485"
    summary:
      distanceTraveled: "437.6340138016"
      snappedDistanceTraveled: "437.6340138016"
      startedAt: "[timestamp]"
      endedAt: "[none]"
    deviation: NoDeviation
    visual_instruction: ~
    spoken_instruction: ~
    annotation_json: ~
- Navigating:
    current_step_geometry_index: 9
    user_location:
      coordinates:
        lat: 45.374919
        lng: -122.588512
      horizontal_accuracy: 0
      course_over_ground:
        degrees: 326
        accuracy: 5
      speed: ~
    snapped_user_location:
      coordinates:
        lat: 45.374919
        lng: -122.588512
      horizontal_accuracy: 0
      course_over_ground:
        degrees: 326
        accuracy: 5
      speed: ~
    remaining_steps:
      - geometry:
          - lat: 45.375411
            lng: -122.586549
          - lat: 45.374846
            lng: -122.587677
          - lat: 45.374808
            lng: -122.587796
          - lat: 45.374781
            lng: -122.587928
          - lat: 45.374774
            lng: -122.588028
          - lat: 45.37478
            lng: -122.588136
          - lat: 45.374789
            lng: -122.588209
          - lat: 45.374812
            lng: -122.588294
          - lat: 45.374849
            lng: -122.588384
          - lat: 45.37488
            lng: -122.588451
          - lat: 45.374919
            lng: -122.588512
          - lat: 45.374978
            lng: -122.588569
          - lat: 45.375024
            lng: -122.58861
          - lat: 45.375075
            lng: -122.58864
          - lat: 45.375143
            lng: -122.588661
          - lat: 45.375324
            lng: -122.588722
          - lat: 45.375415
            lng: -122.588676
          - lat: 45.375483
            lng: -122.588617
          - lat: 45.375559
            lng: -122.58852
          - lat: 45.37561
            lng: -122.588432
          - lat: 45.375657
            lng: -122.58831
          - lat: 45.375703
            lng: -122.588114
        distance: 295
        duration: 12.258
        road_name: ""
        exits:
          - "10"
        instruction: Take exit 10 onto OR 213 South toward Oregon City/Molalla.
        visual_instructions: []
        spoken_instructions: []
        annotations: ~
        incidents: []
      - geometry:
          - lat: 45.375703
            lng: -122.588114
          - lat: 45.375631
            lng: -122.58789
          - lat: 45.375576
            lng: -122.587713
          - lat: 45.375506
            lng: -122.58758
          - lat: 45.375468
            lng: -122.587524
          - lat: 45.37531
            lng: -122.587349
          - lat: 45.375003
            lng: -122.587226
          - lat: 45.374495
            lng: -122.587017
          - lat: 45.374137
            lng: -122.586867
          - lat: 45.373646
            lng: -122.586686
          - lat: 45.373572
            lng: -122.586658
          - lat: 45.373194
            lng: -122.586506
          - lat: 45.372855
            lng: -122.586367
          - lat: 45.372463
            lng: -122.586234
          - lat: 45.372156
            lng: -122.586125
          - lat: 45.371846
            lng: -122.586016
          - lat: 45.371508
            lng: -122.585901
        distance: 513.266
        duration: 25.269
        road_name: Cascade Highway
        exits: []
        instruction: Keep right to take OR 213 South/Cascade Highway.
        visual_instructions: []
        spoken_instructions: []
        annotations: ~
        incidents: []
      - geometry:
          - lat: 45.371508
            lng: -122.585901
          - lat: 45.371508
            lng: -122.585901
        distance: 0
        duration: 0
        road_name: Cascade Highway
        exits: []
        instruction: You have arrived at your destination.
        visual_instructions: []
        spoken_instructions: []
        annotations: ~
        incidents: []
    remaining_waypoints:
      - coordinate:
          lat: 45.371508
          lng: -122.585901
        kind: Break
    progress:
      distanceToNextManeuver: "115.3827516980"
      distanceRemaining: "628.6487516980"
      durationRemaining: "30.0634466790"
    summary:
      distanceTraveled: "444.0767620462"
      snappedDistanceTraveled: "444.0767620462"
      startedAt: "[timestamp]"
      endedAt: "[none]"
    deviation: NoDeviation
    visual_instruction: ~
    spoken_instruction: ~
    annotation_json: ~
- Navigating:
    current_step_geometry_index: 10
    user_location:
      coordinates:
        lat: 45.374978
        lng: -122.588569
      horizontal_accuracy: 0
      course_over_ground:
        degrees: 328
        accuracy: 5
      speed: ~
    snapped_user_location:
      coordinates:
        lat: 45.374978
        lng: -122.588569
      horizontal_accuracy: 0
      course_over_ground:
        degrees: 328
        accuracy: 5
      speed: ~
    remaining_steps:
      - geometry:
          - lat: 45.375411
            lng: -122.586549
          - lat: 45.374846
            lng: -122.587677
          - lat: 45.374808
            lng: -122.587796
          - lat: 45.374781
            lng: -122.587928
          - lat: 45.374774
            lng: -122.588028
          - lat: 45.37478
            lng: -122.588136
          - lat: 45.374789
            lng: -122.588209
          - lat: 45.374812
            lng: -122.588294
          - lat: 45.374849
            lng: -122.588384
          - lat: 45.37488
            lng: -122.588451
          - lat: 45.374919
            lng: -122.588512
          - lat: 45.374978
            lng: -122.588569
          - lat: 45.375024
            lng: -122.58861
          - lat: 45.375075
            lng: -122.58864
          - lat: 45.375143
            lng: -122.588661
          - lat: 45.375324
            lng: -122.588722
          - lat: 45.375415
            lng: -122.588676
          - lat: 45.375483
            lng: -122.588617
          - lat: 45.375559
            lng: -122.58852
          - lat: 45.37561
            lng: -122.588432
          - lat: 45.375657
            lng: -122.58831
          - lat: 45.375703
            lng: -122.588114
        distance: 295
        duration: 12.258
        road_name: ""
        exits:
          - "10"
        instruction: Take exit 10 onto OR 213 South toward Oregon City/Molalla.
        visual_instructions: []
        spoken_instructions: []
        annotations: ~
        incidents: []
      - geometry:
          - lat: 45.375703
            lng: -122.588114
          - lat: 45.375631
            lng: -122.58789
          - lat: 45.375576
            lng: -122.587713
          - lat: 45.375506
            lng: -122.58758
          - lat: 45.375468
            lng: -122.587524
          - lat: 45.37531
            lng: -122.587349
          - lat: 45.375003
            lng: -122.587226
          - lat: 45.374495
            lng: -122.587017
          - lat: 45.374137
            lng: -122.586867
          - lat: 45.373646
            lng: -122.586686
          - lat: 45.373572
            lng: -122.586658
          - lat: 45.373194
            lng: -122.586506
          - lat: 45.372855
            lng: -122.586367
          - lat: 45.372463
            lng: -122.586234
          - lat: 45.372156
            lng: -122.586125
          - lat: 45.371846
            lng: -122.586016
          - lat: 45.371508
            lng: -122.585901
        distance: 513.266
        duration: 25.269
        road_name: Cascade Highway
        exits: []
        instruction: Keep right to take OR 213 South/Cascade Highway.
        visual_instructions: []
        spoken_instructions: []
        annotations: ~
        incidents: []
      - geometry:
          - lat: 45.371508
            lng: -122.585901
          - lat: 45.371508
            lng: -122.585901
        distance: 0
        duration: 0
        road_name: Cascade Highway
        exits: []
        instruction: You have arrived at your destination.
        visual_instructions: []
        spoken_instructions: []
        annotations: ~
        incidents: []
    remaining_waypoints:
      - coordinate:
          lat: 45.371508
          lng: -122.585901
        kind: Break
    progress:
      distanceToNextManeuver: "107.4541144948"
      distanceRemaining: "620.7201144948"
      durationRemaining: "29.7339916457"
    summary:
      distanceTraveled: "452.0053992494"
      snappedDistanceTraveled: "452.0053992494"
      startedAt: "[timestamp]"
      endedAt: "[none]"
    deviation: NoDeviation
    visual_instruction: ~
    spoken_instruction: ~
    annotation_json: ~
- Navigating:
    current_step_geometry_index: 11
    user_location:
      coordinates:
        lat: 45.375024
        lng: -122.58861
      horizontal_accuracy: 0
      course_over_ground:
        degrees: 337
        accuracy: 5
      speed: ~
    snapped_user_location:
      coordinates:
        lat: 45.375024
        lng: -122.58861
      horizontal_accuracy: 0
      course_over_ground:
        degrees: 337
        accuracy: 5
      speed: ~
    remaining_steps:
      - geometry:
          - lat: 45.375411
            lng: -122.586549
          - lat: 45.374846
            lng: -122.587677
          - lat: 45.374808
            lng: -122.587796
          - lat: 45.374781
            lng: -122.587928
          - lat: 45.374774
            lng: -122.588028
          - lat: 45.37478
            lng: -122.588136
          - lat: 45.374789
            lng: -122.588209
          - lat: 45.374812
            lng: -122.588294
          - lat: 45.374849
            lng: -122.588384
          - lat: 45.37488
            lng: -122.588451
          - lat: 45.374919
            lng: -122.588512
          - lat: 45.374978
            lng: -122.588569
          - lat: 45.375024
            lng: -122.58861
          - lat: 45.375075
            lng: -122.58864
          - lat: 45.375143
            lng: -122.588661
          - lat: 45.375324
            lng: -122.588722
          - lat: 45.375415
            lng: -122.588676
          - lat: 45.375483
            lng: -122.588617
          - lat: 45.375559
            lng: -122.58852
          - lat: 45.37561
            lng: -122.588432
          - lat: 45.375657
            lng: -122.58831
          - lat: 45.375703
            lng: -122.588114
        distance: 295
        duration: 12.258
        road_name: ""
        exits:
          - "10"
        instruction: Take exit 10 onto OR 213 South toward Oregon City/Molalla.
        visual_instructions: []
        spoken_instructions: []
        annotations: ~
        incidents: []
      - geometry:
          - lat: 45.375703
            lng: -122.588114
          - lat: 45.375631
            lng: -122.58789
          - lat: 45.375576
            lng: -122.587713
          - lat: 45.375506
            lng: -122.58758
          - lat: 45.375468
            lng: -122.587524
          - lat: 45.37531
            lng: -122.587349
          - lat: 45.375003
            lng: -122.587226
          - lat: 45.374495
            lng: -122.587017
          - lat: 45.374137
            lng: -122.586867
          - lat: 45.373646
            lng: -122.586686
          - lat: 45.373572
            lng: -122.586658
          - lat: 45.373194
            lng: -122.586506
          - lat: 45.372855
            lng: -122.586367
          - lat: 45.372463
            lng: -122.586234
          - lat: 45.372156
            lng: -122.586125
          - lat: 45.371846
            lng: -122.586016
          - lat: 45.371508
            lng: -122.585901
        distance: 513.266
        duration: 25.269
        road_name: Cascade Highway
        exits: []
        instruction: Keep right to take OR 213 South/Cascade Highway.
        visual_instructions: []
        spoken_instructions: []
        annotations: ~
        incidents: []
      - geometry:
          - lat: 45.371508
            lng: -122.585901
          - lat: 45.371508
            lng: -122.585901
        distance: 0
        duration: 0
        road_name: Cascade Highway
        exits: []
        instruction: You have arrived at your destination.
        visual_instructions: []
        spoken_instructions: []
        annotations: ~
        incidents: []
    remaining_waypoints:
      - coordinate:
          lat: 45.371508
          lng: -122.585901
        kind: Break
    progress:
      distanceToNextManeuver: "101.4192857420"
      distanceRemaining: "614.6852857420"
      durationRemaining: "29.4832291682"
    summary:
      distanceTraveled: "458.0402280022"
      snappedDistanceTraveled: "458.0402280022"
      startedAt: "[timestamp]"
      endedAt: "[none]"
    deviation: NoDeviation
    visual_instruction: ~
    spoken_instruction: ~
    annotation_json: ~
- Navigating:
    current_step_geometry_index: 12
    user_location:
      coordinates:
        lat: 45.375075
        lng: -122.58864
      horizontal_accuracy: 0
      course_over_ground:
        degrees: 348
        accuracy: 5
      speed: ~
    snapped_user_location:
      coordinates:
        lat: 45.375075
        lng: -122.58864
      horizontal_accuracy: 0
      course_over_ground:
        degrees: 348
        accuracy: 5
      speed: ~
    remaining_steps:
      - geometry:
          - lat: 45.375411
            lng: -122.586549
          - lat: 45.374846
            lng: -122.587677
          - lat: 45.374808
            lng: -122.587796
          - lat: 45.374781
            lng: -122.587928
          - lat: 45.374774
            lng: -122.588028
          - lat: 45.37478
            lng: -122.588136
          - lat: 45.374789
            lng: -122.588209
          - lat: 45.374812
            lng: -122.588294
          - lat: 45.374849
            lng: -122.588384
          - lat: 45.37488
            lng: -122.588451
          - lat: 45.374919
            lng: -122.588512
          - lat: 45.374978
            lng: -122.588569
          - lat: 45.375024
            lng: -122.58861
          - lat: 45.375075
            lng: -122.58864
          - lat: 45.375143
            lng: -122.588661
          - lat: 45.375324
            lng: -122.588722
          - lat: 45.375415
            lng: -122.588676
          - lat: 45.375483
            lng: -122.588617
          - lat: 45.375559
            lng: -122.58852
          - lat: 45.37561
            lng: -122.588432
          - lat: 45.375657
            lng: -122.58831
          - lat: 45.375703
            lng: -122.588114
        distance: 295
        duration: 12.258
        road_name: ""
        exits:
          - "10"
        instruction: Take exit 10 onto OR 213 South toward Oregon City/Molalla.
        visual_instructions: []
        spoken_instructions: []
        annotations: ~
        incidents: []
      - geometry:
          - lat: 45.375703
            lng: -122.588114
          - lat: 45.375631
            lng: -122.58789
          - lat: 45.375576
            lng: -122.587713
          - lat: 45.375506
            lng: -122.58758
          - lat: 45.375468
            lng: -122.587524
          - lat: 45.37531
            lng: -122.587349
          - lat: 45.375003
            lng: -122.587226
          - lat: 45.374495
            lng: -122.587017
          - lat: 45.374137
            lng: -122.586867
          - lat: 45.373646
            lng: -122.586686
          - lat: 45.373572
            lng: -122.586658
          - lat: 45.373194
            lng: -122.586506
          - lat: 45.372855
            lng: -122.586367
          - lat: 45.372463
            lng: -122.586234
          - lat: 45.372156
            lng: -122.586125
          - lat: 45.371846
            lng: -122.586016
          - lat: 45.371508
            lng: -122.585901
        distance: 513.266
        duration: 25.269
        road_name: Cascade Highway
        exits: []
        instruction: Keep right to take OR 213 South/Cascade Highway.
        visual_instructions: []
        spoken_instructions: []
        annotations: ~
        incidents: []
      - geometry:
          - lat: 45.371508
            lng: -122.585901
          - lat: 45.371508
            lng: -122.585901
        distance: 0
        duration: 0
        road_name: Cascade Highway
        exits: []
        instruction: You have arrived at your destination.
        visual_instructions: []
        spoken_instructions: []
        annotations: ~
        incidents: []
    remaining_waypoints:
      - coordinate:
          lat: 45.371508
          lng: -122.585901
        kind: Break
    progress:
      distanceToNextManeuver: "95.2832626244"
      distanceRemaining: "608.5492626244"
      durationRemaining: "29.2282618076"
    summary:
      distanceTraveled: "464.1762511198"
      snappedDistanceTraveled: "464.1762511198"
      startedAt: "[timestamp]"
      endedAt: "[none]"
    deviation: NoDeviation
    visual_instruction: ~
    spoken_instruction: ~
    annotation_json: ~
- Navigating:
    current_step_geometry_index: 13
    user_location:
      coordinates:
        lat: 45.375143
        lng: -122.588661
      horizontal_accuracy: 0
      course_over_ground:
        degrees: 347
        accuracy: 5
      speed: ~
    snapped_user_location:
      coordinates:
        lat: 45.375143
        lng: -122.588661
      horizontal_accuracy: 0
      course_over_ground:
        degrees: 347
        accuracy: 5
      speed: ~
    remaining_steps:
      - geometry:
          - lat: 45.375411
            lng: -122.586549
          - lat: 45.374846
            lng: -122.587677
          - lat: 45.374808
            lng: -122.587796
          - lat: 45.374781
            lng: -122.587928
          - lat: 45.374774
            lng: -122.588028
          - lat: 45.37478
            lng: -122.588136
          - lat: 45.374789
            lng: -122.588209
          - lat: 45.374812
            lng: -122.588294
          - lat: 45.374849
            lng: -122.588384
          - lat: 45.37488
            lng: -122.588451
          - lat: 45.374919
            lng: -122.588512
          - lat: 45.374978
            lng: -122.588569
          - lat: 45.375024
            lng: -122.58861
          - lat: 45.375075
            lng: -122.58864
          - lat: 45.375143
            lng: -122.588661
          - lat: 45.375324
            lng: -122.588722
          - lat: 45.375415
            lng: -122.588676
          - lat: 45.375483
            lng: -122.588617
          - lat: 45.375559
            lng: -122.58852
          - lat: 45.37561
            lng: -122.588432
          - lat: 45.375657
            lng: -122.58831
          - lat: 45.375703
            lng: -122.588114
        distance: 295
        duration: 12.258
        road_name: ""
        exits:
          - "10"
        instruction: Take exit 10 onto OR 213 South toward Oregon City/Molalla.
        visual_instructions: []
        spoken_instructions: []
        annotations: ~
        incidents: []
      - geometry:
          - lat: 45.375703
            lng: -122.588114
          - lat: 45.375631
            lng: -122.58789
          - lat: 45.375576
            lng: -122.587713
          - lat: 45.375506
            lng: -122.58758
          - lat: 45.375468
            lng: -122.587524
          - lat: 45.37531
            lng: -122.587349
          - lat: 45.375003
            lng: -122.587226
          - lat: 45.374495
            lng: -122.587017
          - lat: 45.374137
            lng: -122.586867
          - lat: 45.373646
            lng: -122.586686
          - lat: 45.373572
            lng: -122.586658
          - lat: 45.373194
            lng: -122.586506
          - lat: 45.372855
            lng: -122.586367
          - lat: 45.372463
            lng: -122.586234
          - lat: 45.372156
            lng: -122.586125
          - lat: 45.371846
            lng: -122.586016
          - lat: 45.371508
            lng: -122.585901
        distance: 513.266
        duration: 25.269
        road_name: Cascade Highway
        exits: []
        instruction: Keep right to take OR 213 South/Cascade Highway.
        visual_instructions: []
        spoken_instructions: []
        annotations: ~
        incidents: []
      - geometry:
          - lat: 45.371508
            lng: -122.585901
          - lat: 45.371508
            lng: -122.585901
        distance: 0
        duration: 0
        road_name: Cascade Highway
        exits: []
        instruction: You have arrived at your destination.
        visual_instructions: []
        spoken_instructions: []
        annotations: ~
        incidents: []
    remaining_waypoints:
      - coordinate:
          lat: 45.371508
          lng: -122.585901
        kind: Break
    progress:
      distanceToNextManeuver: "87.5461199658"
      distanceRemaining: "600.8121199658"
      durationRemaining: "28.9067638595"
    summary:
      distanceTraveled: "471.9133937784"
      snappedDistanceTraveled: "471.9133937784"
      startedAt: "[timestamp]"
      endedAt: "[none]"
    deviation: NoDeviation
    visual_instruction: ~
    spoken_instruction: ~
    annotation_json: ~
- Navigating:
    current_step_geometry_index: 14
    user_location:
      coordinates:
        lat: 45.375203
        lng: -122.588681
      horizontal_accuracy: 0
      course_over_ground:
        degrees: 346
        accuracy: 5
      speed: ~
    snapped_user_location:
      coordinates:
        lat: 45.375203
        lng: -122.588681
      horizontal_accuracy: 0
      course_over_ground:
        degrees: 346
        accuracy: 5
      speed: ~
    remaining_steps:
      - geometry:
          - lat: 45.375411
            lng: -122.586549
          - lat: 45.374846
            lng: -122.587677
          - lat: 45.374808
            lng: -122.587796
          - lat: 45.374781
            lng: -122.587928
          - lat: 45.374774
            lng: -122.588028
          - lat: 45.37478
            lng: -122.588136
          - lat: 45.374789
            lng: -122.588209
          - lat: 45.374812
            lng: -122.588294
          - lat: 45.374849
            lng: -122.588384
          - lat: 45.37488
            lng: -122.588451
          - lat: 45.374919
            lng: -122.588512
          - lat: 45.374978
            lng: -122.588569
          - lat: 45.375024
            lng: -122.58861
          - lat: 45.375075
            lng: -122.58864
          - lat: 45.375143
            lng: -122.588661
          - lat: 45.375324
            lng: -122.588722
          - lat: 45.375415
            lng: -122.588676
          - lat: 45.375483
            lng: -122.588617
          - lat: 45.375559
            lng: -122.58852
          - lat: 45.37561
            lng: -122.588432
          - lat: 45.375657
            lng: -122.58831
          - lat: 45.375703
            lng: -122.588114
        distance: 295
        duration: 12.258
        road_name: ""
        exits:
          - "10"
        instruction: Take exit 10 onto OR 213 South toward Oregon City/Molalla.
        visual_instructions: []
        spoken_instructions: []
        annotations: ~
        incidents: []
      - geometry:
          - lat: 45.375703
            lng: -122.588114
          - lat: 45.375631
            lng: -122.58789
          - lat: 45.375576
            lng: -122.587713
          - lat: 45.375506
            lng: -122.58758
          - lat: 45.375468
            lng: -122.587524
          - lat: 45.37531
            lng: -122.587349
          - lat: 45.375003
            lng: -122.587226
          - lat: 45.374495
            lng: -122.587017
          - lat: 45.374137
            lng: -122.586867
          - lat: 45.373646
            lng: -122.586686
          - lat: 45.373572
            lng: -122.586658
          - lat: 45.373194
            lng: -122.586506
          - lat: 45.372855
            lng: -122.586367
          - lat: 45.372463
            lng: -122.586234
          - lat: 45.372156
            lng: -122.586125
          - lat: 45.371846
            lng: -122.586016
          - lat: 45.371508
            lng: -122.585901
        distance: 513.266
        duration: 25.269
        road_name: Cascade Highway
        exits: []
        instruction: Keep right to take OR 213 South/Cascade Highway.
        visual_instructions: []
        spoken_instructions: []
        annotations: ~
        incidents: []
      - geometry:
          - lat: 45.371508
            lng: -122.585901
          - lat: 45.371508
            lng: -122.585901
        distance: 0
        duration: 0
        road_name: Cascade Highway
        exits: []
        instruction: You have arrived at your destination.
        visual_instructions: []
        spoken_instructions: []
        annotations: ~
        incidents: []
    remaining_waypoints:
      - coordinate:
          lat: 45.371508
          lng: -122.585901
        kind: Break
    progress:
      distanceToNextManeuver: "80.6976443334"
      distanceRemaining: "593.9636443334"
      durationRemaining: "28.6221922856"
    summary:
      distanceTraveled: "478.7655562476"
      snappedDistanceTraveled: "478.7655562476"
      startedAt: "[timestamp]"
      endedAt: "[none]"
    deviation: NoDeviation
    visual_instruction: ~
    spoken_instruction: ~
    annotation_json: ~
- Navigating:
    current_step_geometry_index: 14
    user_location:
      coordinates:
        lat: 45.375264
        lng: -122.588702
      horizontal_accuracy: 0
      course_over_ground:
        degrees: 347
        accuracy: 5
      speed: ~
    snapped_user_location:
      coordinates:
        lat: 45.375264
        lng: -122.588702
      horizontal_accuracy: 0
      course_over_ground:
        degrees: 347
        accuracy: 5
      speed: ~
    remaining_steps:
      - geometry:
          - lat: 45.375411
            lng: -122.586549
          - lat: 45.374846
            lng: -122.587677
          - lat: 45.374808
            lng: -122.587796
          - lat: 45.374781
            lng: -122.587928
          - lat: 45.374774
            lng: -122.588028
          - lat: 45.37478
            lng: -122.588136
          - lat: 45.374789
            lng: -122.588209
          - lat: 45.374812
            lng: -122.588294
          - lat: 45.374849
            lng: -122.588384
          - lat: 45.37488
            lng: -122.588451
          - lat: 45.374919
            lng: -122.588512
          - lat: 45.374978
            lng: -122.588569
          - lat: 45.375024
            lng: -122.58861
          - lat: 45.375075
            lng: -122.58864
          - lat: 45.375143
            lng: -122.588661
          - lat: 45.375324
            lng: -122.588722
          - lat: 45.375415
            lng: -122.588676
          - lat: 45.375483
            lng: -122.588617
          - lat: 45.375559
            lng: -122.58852
          - lat: 45.37561
            lng: -122.588432
          - lat: 45.375657
            lng: -122.58831
          - lat: 45.375703
            lng: -122.588114
        distance: 295
        duration: 12.258
        road_name: ""
        exits:
          - "10"
        instruction: Take exit 10 onto OR 213 South toward Oregon City/Molalla.
        visual_instructions: []
        spoken_instructions: []
        annotations: ~
        incidents: []
      - geometry:
          - lat: 45.375703
            lng: -122.588114
          - lat: 45.375631
            lng: -122.58789
          - lat: 45.375576
            lng: -122.587713
          - lat: 45.375506
            lng: -122.58758
          - lat: 45.375468
            lng: -122.587524
          - lat: 45.37531
            lng: -122.587349
          - lat: 45.375003
            lng: -122.587226
          - lat: 45.374495
            lng: -122.587017
          - lat: 45.374137
            lng: -122.586867
          - lat: 45.373646
            lng: -122.586686
          - lat: 45.373572
            lng: -122.586658
          - lat: 45.373194
            lng: -122.586506
          - lat: 45.372855
            lng: -122.586367
          - lat: 45.372463
            lng: -122.586234
          - lat: 45.372156
            lng: -122.586125
          - lat: 45.371846
            lng: -122.586016
          - lat: 45.371508
            lng: -122.585901
        distance: 513.266
        duration: 25.269
        road_name: Cascade Highway
        exits: []
        instruction: Keep right to take OR 213 South/Cascade Highway.
        visual_instructions: []
        spoken_instructions: []
        annotations: ~
        incidents: []
      - geometry:
          - lat: 45.371508
            lng: -122.585901
          - lat: 45.371508
            lng: -122.585901
        distance: 0
        duration: 0
        road_name: Cascade Highway
        exits: []
        instruction: You have arrived at your destination.
        visual_instructions: []
        spoken_instructions: []
        annotations: ~
        incidents: []
    remaining_waypoints:
      - coordinate:
          lat: 45.371508
          lng: -122.585901
        kind: Break
    progress:
      distanceToNextManeuver: "73.7119724167"
      distanceRemaining: "586.9779724167"
      durationRemaining: "28.3319198572"
    summary:
      distanceTraveled: "485.7439772981"
      snappedDistanceTraveled: "485.7439772981"
      startedAt: "[timestamp]"
      endedAt: "[none]"
    deviation: NoDeviation
    visual_instruction: ~
    spoken_instruction: ~
    annotation_json: ~
- Navigating:
    current_step_geometry_index: 14
    user_location:
      coordinates:
        lat: 45.375324
        lng: -122.588722
      horizontal_accuracy: 0
      course_over_ground:
        degrees: 19
        accuracy: 5
      speed: ~
    snapped_user_location:
      coordinates:
        lat: 45.375324
        lng: -122.588722
      horizontal_accuracy: 0
      course_over_ground:
        degrees: 19
        accuracy: 5
      speed: ~
    remaining_steps:
      - geometry:
          - lat: 45.375411
            lng: -122.586549
          - lat: 45.374846
            lng: -122.587677
          - lat: 45.374808
            lng: -122.587796
          - lat: 45.374781
            lng: -122.587928
          - lat: 45.374774
            lng: -122.588028
          - lat: 45.37478
            lng: -122.588136
          - lat: 45.374789
            lng: -122.588209
          - lat: 45.374812
            lng: -122.588294
          - lat: 45.374849
            lng: -122.588384
          - lat: 45.37488
            lng: -122.588451
          - lat: 45.374919
            lng: -122.588512
          - lat: 45.374978
            lng: -122.588569
          - lat: 45.375024
            lng: -122.58861
          - lat: 45.375075
            lng: -122.58864
          - lat: 45.375143
            lng: -122.588661
          - lat: 45.375324
            lng: -122.588722
          - lat: 45.375415
            lng: -122.588676
          - lat: 45.375483
            lng: -122.588617
          - lat: 45.375559
            lng: -122.58852
          - lat: 45.37561
            lng: -122.588432
          - lat: 45.375657
            lng: -122.58831
          - lat: 45.375703
            lng: -122.588114
        distance: 295
        duration: 12.258
        road_name: ""
        exits:
          - "10"
        instruction: Take exit 10 onto OR 213 South toward Oregon City/Molalla.
        visual_instructions: []
        spoken_instructions: []
        annotations: ~
        incidents: []
      - geometry:
          - lat: 45.375703
            lng: -122.588114
          - lat: 45.375631
            lng: -122.58789
          - lat: 45.375576
            lng: -122.587713
          - lat: 45.375506
            lng: -122.58758
          - lat: 45.375468
            lng: -122.587524
          - lat: 45.37531
            lng: -122.587349
          - lat: 45.375003
            lng: -122.587226
          - lat: 45.374495
            lng: -122.587017
          - lat: 45.374137
            lng: -122.586867
          - lat: 45.373646
            lng: -122.586686
          - lat: 45.373572
            lng: -122.586658
          - lat: 45.373194
            lng: -122.586506
          - lat: 45.372855
            lng: -122.586367
          - lat: 45.372463
            lng: -122.586234
          - lat: 45.372156
            lng: -122.586125
          - lat: 45.371846
            lng: -122.586016
          - lat: 45.371508
            lng: -122.585901
        distance: 513.266
        duration: 25.269
        road_name: Cascade Highway
        exits: []
        instruction: Keep right to take OR 213 South/Cascade Highway.
        visual_instructions: []
        spoken_instructions: []
        annotations: ~
        incidents: []
      - geometry:
          - lat: 45.371508
            lng: -122.585901
          - lat: 45.371508
            lng: -122.585901
        distance: 0
        duration: 0
        road_name: Cascade Highway
        exits: []
        instruction: You have arrived at your destination.
        visual_instructions: []
        spoken_instructions: []
        annotations: ~
        incidents: []
    remaining_waypoints:
      - coordinate:
          lat: 45.371508
          lng: -122.585901
        kind: Break
    progress:
      distanceToNextManeuver: "66.8634967838"
      distanceRemaining: "580.1294967838"
      durationRemaining: "28.0473482833"
    summary:
      distanceTraveled: "492.5961390055"
      snappedDistanceTraveled: "492.5961390055"
      startedAt: "[timestamp]"
      endedAt: "[none]"
    deviation: NoDeviation
    visual_instruction: ~
    spoken_instruction: ~
    annotation_json: ~
- Navigating:
    current_step_geometry_index: 15
    user_location:
      coordinates:
        lat: 45.37537
        lng: -122.588699
      horizontal_accuracy: 0
      course_over_ground:
        degrees: 20
        accuracy: 5
      speed: ~
    snapped_user_location:
      coordinates:
        lat: 45.37537
        lng: -122.588699
      horizontal_accuracy: 0
      course_over_ground:
        degrees: 20
        accuracy: 5
      speed: ~
    remaining_steps:
      - geometry:
          - lat: 45.375411
            lng: -122.586549
          - lat: 45.374846
            lng: -122.587677
          - lat: 45.374808
            lng: -122.587796
          - lat: 45.374781
            lng: -122.587928
          - lat: 45.374774
            lng: -122.588028
          - lat: 45.37478
            lng: -122.588136
          - lat: 45.374789
            lng: -122.588209
          - lat: 45.374812
            lng: -122.588294
          - lat: 45.374849
            lng: -122.588384
          - lat: 45.37488
            lng: -122.588451
          - lat: 45.374919
            lng: -122.588512
          - lat: 45.374978
            lng: -122.588569
          - lat: 45.375024
            lng: -122.58861
          - lat: 45.375075
            lng: -122.58864
          - lat: 45.375143
            lng: -122.588661
          - lat: 45.375324
            lng: -122.588722
          - lat: 45.375415
            lng: -122.588676
          - lat: 45.375483
            lng: -122.588617
          - lat: 45.375559
            lng: -122.58852
          - lat: 45.37561
            lng: -122.588432
          - lat: 45.375657
            lng: -122.58831
          - lat: 45.375703
            lng: -122.588114
        distance: 295
        duration: 12.258
        road_name: ""
        exits:
          - "10"
        instruction: Take exit 10 onto OR 213 South toward Oregon City/Molalla.
        visual_instructions: []
        spoken_instructions: []
        annotations: ~
        incidents: []
      - geometry:
          - lat: 45.375703
            lng: -122.588114
          - lat: 45.375631
            lng: -122.58789
          - lat: 45.375576
            lng: -122.587713
          - lat: 45.375506
            lng: -122.58758
          - lat: 45.375468
            lng: -122.587524
          - lat: 45.37531
            lng: -122.587349
          - lat: 45.375003
            lng: -122.587226
          - lat: 45.374495
            lng: -122.587017
          - lat: 45.374137
            lng: -122.586867
          - lat: 45.373646
            lng: -122.586686
          - lat: 45.373572
            lng: -122.586658
          - lat: 45.373194
            lng: -122.586506
          - lat: 45.372855
            lng: -122.586367
          - lat: 45.372463
            lng: -122.586234
          - lat: 45.372156
            lng: -122.586125
          - lat: 45.371846
            lng: -122.586016
          - lat: 45.371508
            lng: -122.585901
        distance: 513.266
        duration: 25.269
        road_name: Cascade Highway
        exits: []
        instruction: Keep right to take OR 213 South/Cascade Highway.
        visual_instructions: []
        spoken_instructions: []
        annotations: ~
        incidents: []
      - geometry:
          - lat: 45.371508
            lng: -122.585901
          - lat: 45.371508
            lng: -122.585901
        distance: 0
        duration: 0
        road_name: Cascade Highway
        exits: []
        instruction: You have arrived at your destination.
        visual_instructions: []
        spoken_instructions: []
        annotations: ~
        incidents: []
    remaining_waypoints:
      - coordinate:
          lat: 45.371508
          lng: -122.585901
        kind: Break
    progress:
      distanceToNextManeuver: "61.4476317227"
      distanceRemaining: "574.7136317227"
      durationRemaining: "27.8223053209"
    summary:
      distanceTraveled: "498.0174375504"
      snappedDistanceTraveled: "498.0174375504"
      startedAt: "[timestamp]"
      endedAt: "[none]"
    deviation: NoDeviation
    visual_instruction: ~
    spoken_instruction: ~
    annotation_json: ~
- Navigating:
    current_step_geometry_index: 15
    user_location:
      coordinates:
        lat: 45.375415
        lng: -122.588676
      horizontal_accuracy: 0
      course_over_ground:
        degrees: 31
        accuracy: 5
      speed: ~
    snapped_user_location:
      coordinates:
        lat: 45.375415
        lng: -122.588676
      horizontal_accuracy: 0
      course_over_ground:
        degrees: 31
        accuracy: 5
      speed: ~
    remaining_steps:
      - geometry:
          - lat: 45.375411
            lng: -122.586549
          - lat: 45.374846
            lng: -122.587677
          - lat: 45.374808
            lng: -122.587796
          - lat: 45.374781
            lng: -122.587928
          - lat: 45.374774
            lng: -122.588028
          - lat: 45.37478
            lng: -122.588136
          - lat: 45.374789
            lng: -122.588209
          - lat: 45.374812
            lng: -122.588294
          - lat: 45.374849
            lng: -122.588384
          - lat: 45.37488
            lng: -122.588451
          - lat: 45.374919
            lng: -122.588512
          - lat: 45.374978
            lng: -122.588569
          - lat: 45.375024
            lng: -122.58861
          - lat: 45.375075
            lng: -122.58864
          - lat: 45.375143
            lng: -122.588661
          - lat: 45.375324
            lng: -122.588722
          - lat: 45.375415
            lng: -122.588676
          - lat: 45.375483
            lng: -122.588617
          - lat: 45.375559
            lng: -122.58852
          - lat: 45.37561
            lng: -122.588432
          - lat: 45.375657
            lng: -122.58831
          - lat: 45.375703
            lng: -122.588114
        distance: 295
        duration: 12.258
        road_name: ""
        exits:
          - "10"
        instruction: Take exit 10 onto OR 213 South toward Oregon City/Molalla.
        visual_instructions: []
        spoken_instructions: []
        annotations: ~
        incidents: []
      - geometry:
          - lat: 45.375703
            lng: -122.588114
          - lat: 45.375631
            lng: -122.58789
          - lat: 45.375576
            lng: -122.587713
          - lat: 45.375506
            lng: -122.58758
          - lat: 45.375468
            lng: -122.587524
          - lat: 45.37531
            lng: -122.587349
          - lat: 45.375003
            lng: -122.587226
          - lat: 45.374495
            lng: -122.587017
          - lat: 45.374137
            lng: -122.586867
          - lat: 45.373646
            lng: -122.586686
          - lat: 45.373572
            lng: -122.586658
          - lat: 45.373194
            lng: -122.586506
          - lat: 45.372855
            lng: -122.586367
          - lat: 45.372463
            lng: -122.586234
          - lat: 45.372156
            lng: -122.586125
          - lat: 45.371846
            lng: -122.586016
          - lat: 45.371508
            lng: -122.585901
        distance: 513.266
        duration: 25.269
        road_name: Cascade Highway
        exits: []
        instruction: Keep right to take OR 213 South/Cascade Highway.
        visual_instructions: []
        spoken_instructions: []
        annotations: ~
        incidents: []
      - geometry:
          - lat: 45.371508
            lng: -122.585901
          - lat: 45.371508
            lng: -122.585901
        distance: 0
        duration: 0
        road_name: Cascade Highway
        exits: []
        instruction: You have arrived at your destination.
        visual_instructions: []
        spoken_instructions: []
        annotations: ~
        incidents: []
    remaining_waypoints:
      - coordinate:
          lat: 45.371508
          lng: -122.585901
        kind: Break
    progress:
      distanceToNextManeuver: "56.1257490642"
      distanceRemaining: "569.3917490642"
      durationRemaining: "27.6011675662"
    summary:
      distanceTraveled: "503.3339511870"
      snappedDistanceTraveled: "503.3339511870"
      startedAt: "[timestamp]"
      endedAt: "[none]"
    deviation: NoDeviation
    visual_instruction: ~
    spoken_instruction: ~
    annotation_json: ~
- Navigating:
    current_step_geometry_index: 16
    user_location:
      coordinates:
        lat: 45.375483
        lng: -122.588617
      horizontal_accuracy: 0
      course_over_ground:
        degrees: 42
        accuracy: 5
      speed: ~
    snapped_user_location:
      coordinates:
        lat: 45.375483
        lng: -122.588617
      horizontal_accuracy: 0
      course_over_ground:
        degrees: 42
        accuracy: 5
      speed: ~
    remaining_steps:
      - geometry:
          - lat: 45.375411
            lng: -122.586549
          - lat: 45.374846
            lng: -122.587677
          - lat: 45.374808
            lng: -122.587796
          - lat: 45.374781
            lng: -122.587928
          - lat: 45.374774
            lng: -122.588028
          - lat: 45.37478
            lng: -122.588136
          - lat: 45.374789
            lng: -122.588209
          - lat: 45.374812
            lng: -122.588294
          - lat: 45.374849
            lng: -122.588384
          - lat: 45.37488
            lng: -122.588451
          - lat: 45.374919
            lng: -122.588512
          - lat: 45.374978
            lng: -122.588569
          - lat: 45.375024
            lng: -122.58861
          - lat: 45.375075
            lng: -122.58864
          - lat: 45.375143
            lng: -122.588661
          - lat: 45.375324
            lng: -122.588722
          - lat: 45.375415
            lng: -122.588676
          - lat: 45.375483
            lng: -122.588617
          - lat: 45.375559
            lng: -122.58852
          - lat: 45.37561
            lng: -122.588432
          - lat: 45.375657
            lng: -122.58831
          - lat: 45.375703
            lng: -122.588114
        distance: 295
        duration: 12.258
        road_name: ""
        exits:
          - "10"
        instruction: Take exit 10 onto OR 213 South toward Oregon City/Molalla.
        visual_instructions: []
        spoken_instructions: []
        annotations: ~
        incidents: []
      - geometry:
          - lat: 45.375703
            lng: -122.588114
          - lat: 45.375631
            lng: -122.58789
          - lat: 45.375576
            lng: -122.587713
          - lat: 45.375506
            lng: -122.58758
          - lat: 45.375468
            lng: -122.587524
          - lat: 45.37531
            lng: -122.587349
          - lat: 45.375003
            lng: -122.587226
          - lat: 45.374495
            lng: -122.587017
          - lat: 45.374137
            lng: -122.586867
          - lat: 45.373646
            lng: -122.586686
          - lat: 45.373572
            lng: -122.586658
          - lat: 45.373194
            lng: -122.586506
          - lat: 45.372855
            lng: -122.586367
          - lat: 45.372463
            lng: -122.586234
          - lat: 45.372156
            lng: -122.586125
          - lat: 45.371846
            lng: -122.586016
          - lat: 45.371508
            lng: -122.585901
        distance: 513.266
        duration: 25.269
        road_name: Cascade Highway
        exits: []
        instruction: Keep right to take OR 213 South/Cascade Highway.
        visual_instructions: []
        spoken_instructions: []
        annotations: ~
        incidents: []
      - geometry:
          - lat: 45.371508
            lng: -122.585901
          - lat: 45.371508
            lng: -122.585901
        distance: 0
        duration: 0
        road_name: Cascade Highway
        exits: []
        instruction: You have arrived at your destination.
        visual_instructions: []
        spoken_instructions: []
        annotations: ~
        incidents: []
    remaining_waypoints:
      - coordinate:
          lat: 45.371508
          lng: -122.585901
        kind: Break
    progress:
      distanceToNextManeuver: "47.2707588297"
      distanceRemaining: "560.5367588297"
      durationRemaining: "27.2332202093"
    summary:
      distanceTraveled: "512.1889414215"
      snappedDistanceTraveled: "512.1889414215"
      startedAt: "[timestamp]"
      endedAt: "[none]"
    deviation: NoDeviation
    visual_instruction: ~
    spoken_instruction: ~
    annotation_json: ~
- Navigating:
    current_step_geometry_index: 17
    user_location:
      coordinates:
        lat: 45.375521
        lng: -122.588569
      horizontal_accuracy: 0
      course_over_ground:
        degrees: 42
        accuracy: 5
      speed: ~
    snapped_user_location:
      coordinates:
        lat: 45.375521
        lng: -122.588569
      horizontal_accuracy: 0
      course_over_ground:
        degrees: 42
        accuracy: 5
      speed: ~
    remaining_steps:
      - geometry:
          - lat: 45.375411
            lng: -122.586549
          - lat: 45.374846
            lng: -122.587677
          - lat: 45.374808
            lng: -122.587796
          - lat: 45.374781
            lng: -122.587928
          - lat: 45.374774
            lng: -122.588028
          - lat: 45.37478
            lng: -122.588136
          - lat: 45.374789
            lng: -122.588209
          - lat: 45.374812
            lng: -122.588294
          - lat: 45.374849
            lng: -122.588384
          - lat: 45.37488
            lng: -122.588451
          - lat: 45.374919
            lng: -122.588512
          - lat: 45.374978
            lng: -122.588569
          - lat: 45.375024
            lng: -122.58861
          - lat: 45.375075
            lng: -122.58864
          - lat: 45.375143
            lng: -122.588661
          - lat: 45.375324
            lng: -122.588722
          - lat: 45.375415
            lng: -122.588676
          - lat: 45.375483
            lng: -122.588617
          - lat: 45.375559
            lng: -122.58852
          - lat: 45.37561
            lng: -122.588432
          - lat: 45.375657
            lng: -122.58831
          - lat: 45.375703
            lng: -122.588114
        distance: 295
        duration: 12.258
        road_name: ""
        exits:
          - "10"
        instruction: Take exit 10 onto OR 213 South toward Oregon City/Molalla.
        visual_instructions: []
        spoken_instructions: []
        annotations: ~
        incidents: []
      - geometry:
          - lat: 45.375703
            lng: -122.588114
          - lat: 45.375631
            lng: -122.58789
          - lat: 45.375576
            lng: -122.587713
          - lat: 45.375506
            lng: -122.58758
          - lat: 45.375468
            lng: -122.587524
          - lat: 45.37531
            lng: -122.587349
          - lat: 45.375003
            lng: -122.587226
          - lat: 45.374495
            lng: -122.587017
          - lat: 45.374137
            lng: -122.586867
          - lat: 45.373646
            lng: -122.586686
          - lat: 45.373572
            lng: -122.586658
          - lat: 45.373194
            lng: -122.586506
          - lat: 45.372855
            lng: -122.586367
          - lat: 45.372463
            lng: -122.586234
          - lat: 45.372156
            lng: -122.586125
          - lat: 45.371846
            lng: -122.586016
          - lat: 45.371508
            lng: -122.585901
        distance: 513.266
        duration: 25.269
        road_name: Cascade Highway
        exits: []
        instruction: Keep right to take OR 213 South/Cascade Highway.
        visual_instructions: []
        spoken_instructions: []
        annotations: ~
        incidents: []
      - geometry:
          - lat: 45.371508
            lng: -122.585901
          - lat: 45.371508
            lng: -122.585901
        distance: 0
        duration: 0
        road_name: Cascade Highway
        exits: []
        instruction: You have arrived at your destination.
        visual_instructions: []
        spoken_instructions: []
        annotations: ~
        incidents: []
    remaining_waypoints:
      - coordinate:
          lat: 45.371508
          lng: -122.585901
        kind: Break
    progress:
      distanceToNextManeuver: "41.6320194180"
      distanceRemaining: "554.8980194180"
      durationRemaining: "26.9989162509"
    summary:
      distanceTraveled: "517.8379367016"
      snappedDistanceTraveled: "517.8379367016"
      startedAt: "[timestamp]"
      endedAt: "[none]"
    deviation: NoDeviation
    visual_instruction: ~
    spoken_instruction: ~
    annotation_json: ~
- Navigating:
    current_step_geometry_index: 17
    user_location:
      coordinates:
        lat: 45.375559
        lng: -122.58852
      horizontal_accuracy: 0
      course_over_ground:
        degrees: 51
        accuracy: 5
      speed: ~
    snapped_user_location:
      coordinates:
        lat: 45.375559
        lng: -122.58852
      horizontal_accuracy: 0
      course_over_ground:
        degrees: 51
        accuracy: 5
      speed: ~
    remaining_steps:
      - geometry:
          - lat: 45.375411
            lng: -122.586549
          - lat: 45.374846
            lng: -122.587677
          - lat: 45.374808
            lng: -122.587796
          - lat: 45.374781
            lng: -122.587928
          - lat: 45.374774
            lng: -122.588028
          - lat: 45.37478
            lng: -122.588136
          - lat: 45.374789
            lng: -122.588209
          - lat: 45.374812
            lng: -122.588294
          - lat: 45.374849
            lng: -122.588384
          - lat: 45.37488
            lng: -122.588451
          - lat: 45.374919
            lng: -122.588512
          - lat: 45.374978
            lng: -122.588569
          - lat: 45.375024
            lng: -122.58861
          - lat: 45.375075
            lng: -122.58864
          - lat: 45.375143
            lng: -122.588661
          - lat: 45.375324
            lng: -122.588722
          - lat: 45.375415
            lng: -122.588676
          - lat: 45.375483
            lng: -122.588617
          - lat: 45.375559
            lng: -122.58852
          - lat: 45.37561
            lng: -122.588432
          - lat: 45.375657
            lng: -122.58831
          - lat: 45.375703
            lng: -122.588114
        distance: 295
        duration: 12.258
        road_name: ""
        exits:
          - "10"
        instruction: Take exit 10 onto OR 213 South toward Oregon City/Molalla.
        visual_instructions: []
        spoken_instructions: []
        annotations: ~
        incidents: []
      - geometry:
          - lat: 45.375703
            lng: -122.588114
          - lat: 45.375631
            lng: -122.58789
          - lat: 45.375576
            lng: -122.587713
          - lat: 45.375506
            lng: -122.58758
          - lat: 45.375468
            lng: -122.587524
          - lat: 45.37531
            lng: -122.587349
          - lat: 45.375003
            lng: -122.587226
          - lat: 45.374495
            lng: -122.587017
          - lat: 45.374137
            lng: -122.586867
          - lat: 45.373646
            lng: -122.586686
          - lat: 45.373572
            lng: -122.586658
          - lat: 45.373194
            lng: -122.586506
          - lat: 45.372855
            lng: -122.586367
          - lat: 45.372463
            lng: -122.586234
          - lat: 45.372156
            lng: -122.586125
          - lat: 45.371846
            lng: -122.586016
          - lat: 45.371508
            lng: -122.585901
        distance: 513.266
        duration: 25.269
        road_name: Cascade Highway
        exits: []
        instruction: Keep right to take OR 213 South/Cascade Highway.
        visual_instructions: []
        spoken_instructions: []
        annotations: ~
        incidents: []
      - geometry:
          - lat: 45.371508
            lng: -122.585901
          - lat: 45.371508
            lng: -122.585901
        distance: 0
        duration: 0
        road_name: Cascade Highway
        exits: []
        instruction: You have arrived at your destination.
        visual_instructions: []
        spoken_instructions: []
        annotations: ~
        incidents: []
    remaining_waypoints:
      - coordinate:
          lat: 45.371508
          lng: -122.585901
        kind: Break
    progress:
      distanceToNextManeuver: "35.9207776558"
      distanceRemaining: "549.1867776558"
      durationRemaining: "26.7615996356"
    summary:
      distanceTraveled: "523.5390715729"
      snappedDistanceTraveled: "523.5390715729"
      startedAt: "[timestamp]"
      endedAt: "[none]"
    deviation: NoDeviation
    visual_instruction: ~
    spoken_instruction: ~
    annotation_json: ~
- Navigating:
    current_step_geometry_index: 18
    user_location:
      coordinates:
        lat: 45.37561
        lng: -122.588432
      horizontal_accuracy: 0
      course_over_ground:
        degrees: 61
        accuracy: 5
      speed: ~
    snapped_user_location:
      coordinates:
        lat: 45.37561
        lng: -122.588432
      horizontal_accuracy: 0
      course_over_ground:
        degrees: 61
        accuracy: 5
      speed: ~
    remaining_steps:
      - geometry:
          - lat: 45.375411
            lng: -122.586549
          - lat: 45.374846
            lng: -122.587677
          - lat: 45.374808
            lng: -122.587796
          - lat: 45.374781
            lng: -122.587928
          - lat: 45.374774
            lng: -122.588028
          - lat: 45.37478
            lng: -122.588136
          - lat: 45.374789
            lng: -122.588209
          - lat: 45.374812
            lng: -122.588294
          - lat: 45.374849
            lng: -122.588384
          - lat: 45.37488
            lng: -122.588451
          - lat: 45.374919
            lng: -122.588512
          - lat: 45.374978
            lng: -122.588569
          - lat: 45.375024
            lng: -122.58861
          - lat: 45.375075
            lng: -122.58864
          - lat: 45.375143
            lng: -122.588661
          - lat: 45.375324
            lng: -122.588722
          - lat: 45.375415
            lng: -122.588676
          - lat: 45.375483
            lng: -122.588617
          - lat: 45.375559
            lng: -122.58852
          - lat: 45.37561
            lng: -122.588432
          - lat: 45.375657
            lng: -122.58831
          - lat: 45.375703
            lng: -122.588114
        distance: 295
        duration: 12.258
        road_name: ""
        exits:
          - "10"
        instruction: Take exit 10 onto OR 213 South toward Oregon City/Molalla.
        visual_instructions: []
        spoken_instructions: []
        annotations: ~
        incidents: []
      - geometry:
          - lat: 45.375703
            lng: -122.588114
          - lat: 45.375631
            lng: -122.58789
          - lat: 45.375576
            lng: -122.587713
          - lat: 45.375506
            lng: -122.58758
          - lat: 45.375468
            lng: -122.587524
          - lat: 45.37531
            lng: -122.587349
          - lat: 45.375003
            lng: -122.587226
          - lat: 45.374495
            lng: -122.587017
          - lat: 45.374137
            lng: -122.586867
          - lat: 45.373646
            lng: -122.586686
          - lat: 45.373572
            lng: -122.586658
          - lat: 45.373194
            lng: -122.586506
          - lat: 45.372855
            lng: -122.586367
          - lat: 45.372463
            lng: -122.586234
          - lat: 45.372156
            lng: -122.586125
          - lat: 45.371846
            lng: -122.586016
          - lat: 45.371508
            lng: -122.585901
        distance: 513.266
        duration: 25.269
        road_name: Cascade Highway
        exits: []
        instruction: Keep right to take OR 213 South/Cascade Highway.
        visual_instructions: []
        spoken_instructions: []
        annotations: ~
        incidents: []
      - geometry:
          - lat: 45.371508
            lng: -122.585901
          - lat: 45.371508
            lng: -122.585901
        distance: 0
        duration: 0
        road_name: Cascade Highway
        exits: []
        instruction: You have arrived at your destination.
        visual_instructions: []
        spoken_instructions: []
        annotations: ~
        incidents: []
    remaining_waypoints:
      - coordinate:
          lat: 45.371508
          lng: -122.585901
        kind: Break
    progress:
      distanceToNextManeuver: "27.0097298482"
      distanceRemaining: "540.2757298482"
      durationRemaining: "26.3913229440"
    summary:
      distanceTraveled: "532.4501193805"
      snappedDistanceTraveled: "532.4501193805"
      startedAt: "[timestamp]"
      endedAt: "[none]"
    deviation: NoDeviation
    visual_instruction: ~
    spoken_instruction: ~
    annotation_json: ~
- Navigating:
    current_step_geometry_index: 19
    user_location:
      coordinates:
        lat: 45.375634
        lng: -122.588371
      horizontal_accuracy: 0
      course_over_ground:
        degrees: 62
        accuracy: 5
      speed: ~
    snapped_user_location:
      coordinates:
        lat: 45.375634
        lng: -122.588371
      horizontal_accuracy: 0
      course_over_ground:
        degrees: 62
        accuracy: 5
      speed: ~
    remaining_steps:
      - geometry:
          - lat: 45.375411
            lng: -122.586549
          - lat: 45.374846
            lng: -122.587677
          - lat: 45.374808
            lng: -122.587796
          - lat: 45.374781
            lng: -122.587928
          - lat: 45.374774
            lng: -122.588028
          - lat: 45.37478
            lng: -122.588136
          - lat: 45.374789
            lng: -122.588209
          - lat: 45.374812
            lng: -122.588294
          - lat: 45.374849
            lng: -122.588384
          - lat: 45.37488
            lng: -122.588451
          - lat: 45.374919
            lng: -122.588512
          - lat: 45.374978
            lng: -122.588569
          - lat: 45.375024
            lng: -122.58861
          - lat: 45.375075
            lng: -122.58864
          - lat: 45.375143
            lng: -122.588661
          - lat: 45.375324
            lng: -122.588722
          - lat: 45.375415
            lng: -122.588676
          - lat: 45.375483
            lng: -122.588617
          - lat: 45.375559
            lng: -122.58852
          - lat: 45.37561
            lng: -122.588432
          - lat: 45.375657
            lng: -122.58831
          - lat: 45.375703
            lng: -122.588114
        distance: 295
        duration: 12.258
        road_name: ""
        exits:
          - "10"
        instruction: Take exit 10 onto OR 213 South toward Oregon City/Molalla.
        visual_instructions: []
        spoken_instructions: []
        annotations: ~
        incidents: []
      - geometry:
          - lat: 45.375703
            lng: -122.588114
          - lat: 45.375631
            lng: -122.58789
          - lat: 45.375576
            lng: -122.587713
          - lat: 45.375506
            lng: -122.58758
          - lat: 45.375468
            lng: -122.587524
          - lat: 45.37531
            lng: -122.587349
          - lat: 45.375003
            lng: -122.587226
          - lat: 45.374495
            lng: -122.587017
          - lat: 45.374137
            lng: -122.586867
          - lat: 45.373646
            lng: -122.586686
          - lat: 45.373572
            lng: -122.586658
          - lat: 45.373194
            lng: -122.586506
          - lat: 45.372855
            lng: -122.586367
          - lat: 45.372463
            lng: -122.586234
          - lat: 45.372156
            lng: -122.586125
          - lat: 45.371846
            lng: -122.586016
          - lat: 45.371508
            lng: -122.585901
        distance: 513.266
        duration: 25.269
        road_name: Cascade Highway
        exits: []
        instruction: Keep right to take OR 213 South/Cascade Highway.
        visual_instructions: []
        spoken_instructions: []
        annotations: ~
        incidents: []
      - geometry:
          - lat: 45.371508
            lng: -122.585901
          - lat: 45.371508
            lng: -122.585901
        distance: 0
        duration: 0
        road_name: Cascade Highway
        exits: []
        instruction: You have arrived at your destination.
        visual_instructions: []
        spoken_instructions: []
        annotations: ~
        incidents: []
    remaining_waypoints:
      - coordinate:
          lat: 45.371508
          lng: -122.585901
        kind: Break
    progress:
      distanceToNextManeuver: "21.5605944620"
      distanceRemaining: "534.8265944620"
      durationRemaining: "26.1648975150"
    summary:
      distanceTraveled: "537.9112655969"
      snappedDistanceTraveled: "537.9112655969"
      startedAt: "[timestamp]"
      endedAt: "[none]"
    deviation: NoDeviation
    visual_instruction: ~
    spoken_instruction: ~
    annotation_json: ~
- Navigating:
    current_step_geometry_index: 19
    user_location:
      coordinates:
        lat: 45.375657
        lng: -122.58831
      horizontal_accuracy: 0
      course_over_ground:
        degrees: 72
        accuracy: 5
      speed: ~
    snapped_user_location:
      coordinates:
        lat: 45.375657
        lng: -122.58831
      horizontal_accuracy: 0
      course_over_ground:
        degrees: 72
        accuracy: 5
      speed: ~
    remaining_steps:
      - geometry:
          - lat: 45.375411
            lng: -122.586549
          - lat: 45.374846
            lng: -122.587677
          - lat: 45.374808
            lng: -122.587796
          - lat: 45.374781
            lng: -122.587928
          - lat: 45.374774
            lng: -122.588028
          - lat: 45.37478
            lng: -122.588136
          - lat: 45.374789
            lng: -122.588209
          - lat: 45.374812
            lng: -122.588294
          - lat: 45.374849
            lng: -122.588384
          - lat: 45.37488
            lng: -122.588451
          - lat: 45.374919
            lng: -122.588512
          - lat: 45.374978
            lng: -122.588569
          - lat: 45.375024
            lng: -122.58861
          - lat: 45.375075
            lng: -122.58864
          - lat: 45.375143
            lng: -122.588661
          - lat: 45.375324
            lng: -122.588722
          - lat: 45.375415
            lng: -122.588676
          - lat: 45.375483
            lng: -122.588617
          - lat: 45.375559
            lng: -122.58852
          - lat: 45.37561
            lng: -122.588432
          - lat: 45.375657
            lng: -122.58831
          - lat: 45.375703
            lng: -122.588114
        distance: 295
        duration: 12.258
        road_name: ""
        exits:
          - "10"
        instruction: Take exit 10 onto OR 213 South toward Oregon City/Molalla.
        visual_instructions: []
        spoken_instructions: []
        annotations: ~
        incidents: []
      - geometry:
          - lat: 45.375703
            lng: -122.588114
          - lat: 45.375631
            lng: -122.58789
          - lat: 45.375576
            lng: -122.587713
          - lat: 45.375506
            lng: -122.58758
          - lat: 45.375468
            lng: -122.587524
          - lat: 45.37531
            lng: -122.587349
          - lat: 45.375003
            lng: -122.587226
          - lat: 45.374495
            lng: -122.587017
          - lat: 45.374137
            lng: -122.586867
          - lat: 45.373646
            lng: -122.586686
          - lat: 45.373572
            lng: -122.586658
          - lat: 45.373194
            lng: -122.586506
          - lat: 45.372855
            lng: -122.586367
          - lat: 45.372463
            lng: -122.586234
          - lat: 45.372156
            lng: -122.586125
          - lat: 45.371846
            lng: -122.586016
          - lat: 45.371508
            lng: -122.585901
        distance: 513.266
        duration: 25.269
        road_name: Cascade Highway
        exits: []
        instruction: Keep right to take OR 213 South/Cascade Highway.
        visual_instructions: []
        spoken_instructions: []
        annotations: ~
        incidents: []
      - geometry:
          - lat: 45.371508
            lng: -122.585901
          - lat: 45.371508
            lng: -122.585901
        distance: 0
        duration: 0
        road_name: Cascade Highway
        exits: []
        instruction: You have arrived at your destination.
        visual_instructions: []
        spoken_instructions: []
        annotations: ~
        incidents: []
    remaining_waypoints:
      - coordinate:
          lat: 45.371508
          lng: -122.585901
        kind: Break
    progress:
      distanceToNextManeuver: "16.1413434833"
      distanceRemaining: "529.4073434833"
      durationRemaining: "25.9397138590"
    summary:
      distanceTraveled: "543.3189429970"
      snappedDistanceTraveled: "543.3189429970"
      startedAt: "[timestamp]"
      endedAt: "[none]"
    deviation: NoDeviation
    visual_instruction: ~
    spoken_instruction: ~
    annotation_json: ~
- Navigating:
    current_step_geometry_index: 20
    user_location:
      coordinates:
        lat: 45.37568
        lng: -122.588212
      horizontal_accuracy: 0
      course_over_ground:
        degrees: 72
        accuracy: 5
      speed: ~
    snapped_user_location:
      coordinates:
        lat: 45.37568
        lng: -122.588212
      horizontal_accuracy: 0
      course_over_ground:
        degrees: 72
        accuracy: 5
      speed: ~
    remaining_steps:
      - geometry:
          - lat: 45.375411
            lng: -122.586549
          - lat: 45.374846
            lng: -122.587677
          - lat: 45.374808
            lng: -122.587796
          - lat: 45.374781
            lng: -122.587928
          - lat: 45.374774
            lng: -122.588028
          - lat: 45.37478
            lng: -122.588136
          - lat: 45.374789
            lng: -122.588209
          - lat: 45.374812
            lng: -122.588294
          - lat: 45.374849
            lng: -122.588384
          - lat: 45.37488
            lng: -122.588451
          - lat: 45.374919
            lng: -122.588512
          - lat: 45.374978
            lng: -122.588569
          - lat: 45.375024
            lng: -122.58861
          - lat: 45.375075
            lng: -122.58864
          - lat: 45.375143
            lng: -122.588661
          - lat: 45.375324
            lng: -122.588722
          - lat: 45.375415
            lng: -122.588676
          - lat: 45.375483
            lng: -122.588617
          - lat: 45.375559
            lng: -122.58852
          - lat: 45.37561
            lng: -122.588432
          - lat: 45.375657
            lng: -122.58831
          - lat: 45.375703
            lng: -122.588114
        distance: 295
        duration: 12.258
        road_name: ""
        exits:
          - "10"
        instruction: Take exit 10 onto OR 213 South toward Oregon City/Molalla.
        visual_instructions: []
        spoken_instructions: []
        annotations: ~
        incidents: []
      - geometry:
          - lat: 45.375703
            lng: -122.588114
          - lat: 45.375631
            lng: -122.58789
          - lat: 45.375576
            lng: -122.587713
          - lat: 45.375506
            lng: -122.58758
          - lat: 45.375468
            lng: -122.587524
          - lat: 45.37531
            lng: -122.587349
          - lat: 45.375003
            lng: -122.587226
          - lat: 45.374495
            lng: -122.587017
          - lat: 45.374137
            lng: -122.586867
          - lat: 45.373646
            lng: -122.586686
          - lat: 45.373572
            lng: -122.586658
          - lat: 45.373194
            lng: -122.586506
          - lat: 45.372855
            lng: -122.586367
          - lat: 45.372463
            lng: -122.586234
          - lat: 45.372156
            lng: -122.586125
          - lat: 45.371846
            lng: -122.586016
          - lat: 45.371508
            lng: -122.585901
        distance: 513.266
        duration: 25.269
        road_name: Cascade Highway
        exits: []
        instruction: Keep right to take OR 213 South/Cascade Highway.
        visual_instructions: []
        spoken_instructions: []
        annotations: ~
        incidents: []
      - geometry:
          - lat: 45.371508
            lng: -122.585901
          - lat: 45.371508
            lng: -122.585901
        distance: 0
        duration: 0
        road_name: Cascade Highway
        exits: []
        instruction: You have arrived at your destination.
        visual_instructions: []
        spoken_instructions: []
        annotations: ~
        incidents: []
    remaining_waypoints:
      - coordinate:
          lat: 45.371508
          lng: -122.585901
        kind: Break
    progress:
      distanceToNextManeuver: "8.0706717410"
      distanceRemaining: "521.3366717410"
      durationRemaining: "25.6043569295"
    summary:
      distanceTraveled: "551.3896162157"
      snappedDistanceTraveled: "551.3896162157"
      startedAt: "[timestamp]"
      endedAt: "[none]"
    deviation: NoDeviation
    visual_instruction: ~
    spoken_instruction: ~
    annotation_json: ~
- Navigating:
    current_step_geometry_index: 0
    user_location:
      coordinates:
        lat: 45.375703
        lng: -122.588114
      horizontal_accuracy: 0
      course_over_ground:
        degrees: 115
        accuracy: 5
      speed: ~
    snapped_user_location:
      coordinates:
        lat: 45.375703
        lng: -122.588114
      horizontal_accuracy: 0
      course_over_ground:
        degrees: 115
        accuracy: 5
      speed: ~
    remaining_steps:
      - geometry:
          - lat: 45.375703
            lng: -122.588114
          - lat: 45.375631
            lng: -122.58789
          - lat: 45.375576
            lng: -122.587713
          - lat: 45.375506
            lng: -122.58758
          - lat: 45.375468
            lng: -122.587524
          - lat: 45.37531
            lng: -122.587349
          - lat: 45.375003
            lng: -122.587226
          - lat: 45.374495
            lng: -122.587017
          - lat: 45.374137
            lng: -122.586867
          - lat: 45.373646
            lng: -122.586686
          - lat: 45.373572
            lng: -122.586658
          - lat: 45.373194
            lng: -122.586506
          - lat: 45.372855
            lng: -122.586367
          - lat: 45.372463
            lng: -122.586234
          - lat: 45.372156
            lng: -122.586125
          - lat: 45.371846
            lng: -122.586016
          - lat: 45.371508
            lng: -122.585901
        distance: 513.266
        duration: 25.269
        road_name: Cascade Highway
        exits: []
        instruction: Keep right to take OR 213 South/Cascade Highway.
        visual_instructions: []
        spoken_instructions: []
        annotations: ~
        incidents: []
      - geometry:
          - lat: 45.371508
            lng: -122.585901
          - lat: 45.371508
            lng: -122.585901
        distance: 0
        duration: 0
        road_name: Cascade Highway
        exits: []
        instruction: You have arrived at your destination.
        visual_instructions: []
        spoken_instructions: []
        annotations: ~
        incidents: []
    remaining_waypoints:
      - coordinate:
          lat: 45.371508
          lng: -122.585901
        kind: Break
    progress:
      distanceToNextManeuver: "513.3974531370"
      distanceRemaining: "513.3974531370"
      durationRemaining: "25.2754716722"
    summary:
      distanceTraveled: "559.4602864803"
      snappedDistanceTraveled: "559.4602864803"
      startedAt: "[timestamp]"
      endedAt: "[none]"
    deviation: NoDeviation
    visual_instruction: ~
    spoken_instruction: ~
    annotation_json: ~
- Navigating:
    current_step_geometry_index: 0
    user_location:
      coordinates:
        lat: 45.375667
        lng: -122.588002
      horizontal_accuracy: 0
      course_over_ground:
        degrees: 115
        accuracy: 5
      speed: ~
    snapped_user_location:
      coordinates:
        lat: 45.375667
        lng: -122.588002
      horizontal_accuracy: 0
      course_over_ground:
        degrees: 115
        accuracy: 5
      speed: ~
    remaining_steps:
      - geometry:
          - lat: 45.375703
            lng: -122.588114
          - lat: 45.375631
            lng: -122.58789
          - lat: 45.375576
            lng: -122.587713
          - lat: 45.375506
            lng: -122.58758
          - lat: 45.375468
            lng: -122.587524
          - lat: 45.37531
            lng: -122.587349
          - lat: 45.375003
            lng: -122.587226
          - lat: 45.374495
            lng: -122.587017
          - lat: 45.374137
            lng: -122.586867
          - lat: 45.373646
            lng: -122.586686
          - lat: 45.373572
            lng: -122.586658
          - lat: 45.373194
            lng: -122.586506
          - lat: 45.372855
            lng: -122.586367
          - lat: 45.372463
            lng: -122.586234
          - lat: 45.372156
            lng: -122.586125
          - lat: 45.371846
            lng: -122.586016
          - lat: 45.371508
            lng: -122.585901
        distance: 513.266
        duration: 25.269
        road_name: Cascade Highway
        exits: []
        instruction: Keep right to take OR 213 South/Cascade Highway.
        visual_instructions: []
        spoken_instructions: []
        annotations: ~
        incidents: []
      - geometry:
          - lat: 45.371508
            lng: -122.585901
          - lat: 45.371508
            lng: -122.585901
        distance: 0
        duration: 0
        road_name: Cascade Highway
        exits: []
        instruction: You have arrived at your destination.
        visual_instructions: []
        spoken_instructions: []
        annotations: ~
        incidents: []
    remaining_waypoints:
      - coordinate:
          lat: 45.371508
          lng: -122.585901
        kind: Break
    progress:
      distanceToNextManeuver: "503.7768254669"
      distanceRemaining: "503.7768254669"
      durationRemaining: "24.8018310247"
    summary:
      distanceTraveled: "569.0809116182"
      snappedDistanceTraveled: "569.0809116182"
      startedAt: "[timestamp]"
      endedAt: "[none]"
    deviation: NoDeviation
    visual_instruction: ~
    spoken_instruction: ~
    annotation_json: ~
- Navigating:
    current_step_geometry_index: 0
    user_location:
      coordinates:
        lat: 45.375631
        lng: -122.58789
      horizontal_accuracy: 0
      course_over_ground:
        degrees: 113
        accuracy: 5
      speed: ~
    snapped_user_location:
      coordinates:
        lat: 45.375631
        lng: -122.58789
      horizontal_accuracy: 0
      course_over_ground:
        degrees: 113
        accuracy: 5
      speed: ~
    remaining_steps:
      - geometry:
          - lat: 45.375703
            lng: -122.588114
          - lat: 45.375631
            lng: -122.58789
          - lat: 45.375576
            lng: -122.587713
          - lat: 45.375506
            lng: -122.58758
          - lat: 45.375468
            lng: -122.587524
          - lat: 45.37531
            lng: -122.587349
          - lat: 45.375003
            lng: -122.587226
          - lat: 45.374495
            lng: -122.587017
          - lat: 45.374137
            lng: -122.586867
          - lat: 45.373646
            lng: -122.586686
          - lat: 45.373572
            lng: -122.586658
          - lat: 45.373194
            lng: -122.586506
          - lat: 45.372855
            lng: -122.586367
          - lat: 45.372463
            lng: -122.586234
          - lat: 45.372156
            lng: -122.586125
          - lat: 45.371846
            lng: -122.586016
          - lat: 45.371508
            lng: -122.585901
        distance: 513.266
        duration: 25.269
        road_name: Cascade Highway
        exits: []
        instruction: Keep right to take OR 213 South/Cascade Highway.
        visual_instructions: []
        spoken_instructions: []
        annotations: ~
        incidents: []
      - geometry:
          - lat: 45.371508
            lng: -122.585901
          - lat: 45.371508
            lng: -122.585901
        distance: 0
        duration: 0
        road_name: Cascade Highway
        exits: []
        instruction: You have arrived at your destination.
        visual_instructions: []
        spoken_instructions: []
        annotations: ~
        incidents: []
    remaining_waypoints:
      - coordinate:
          lat: 45.371508
          lng: -122.585901
        kind: Break
    progress:
      distanceToNextManeuver: "494.1561977968"
      distanceRemaining: "494.1561977968"
      durationRemaining: "24.3281903772"
    summary:
      distanceTraveled: "578.7015418205"
      snappedDistanceTraveled: "578.7015418205"
      startedAt: "[timestamp]"
      endedAt: "[none]"
    deviation: NoDeviation
    visual_instruction: ~
    spoken_instruction: ~
    annotation_json: ~
- Navigating:
    current_step_geometry_index: 1
    user_location:
      coordinates:
        lat: 45.375604
        lng: -122.587801
      horizontal_accuracy: 0
      course_over_ground:
        degrees: 114
        accuracy: 5
      speed: ~
    snapped_user_location:
      coordinates:
        lat: 45.375604
        lng: -122.587801
      horizontal_accuracy: 0
      course_over_ground:
        degrees: 114
        accuracy: 5
      speed: ~
    remaining_steps:
      - geometry:
          - lat: 45.375703
            lng: -122.588114
          - lat: 45.375631
            lng: -122.58789
          - lat: 45.375576
            lng: -122.587713
          - lat: 45.375506
            lng: -122.58758
          - lat: 45.375468
            lng: -122.587524
          - lat: 45.37531
            lng: -122.587349
          - lat: 45.375003
            lng: -122.587226
          - lat: 45.374495
            lng: -122.587017
          - lat: 45.374137
            lng: -122.586867
          - lat: 45.373646
            lng: -122.586686
          - lat: 45.373572
            lng: -122.586658
          - lat: 45.373194
            lng: -122.586506
          - lat: 45.372855
            lng: -122.586367
          - lat: 45.372463
            lng: -122.586234
          - lat: 45.372156
            lng: -122.586125
          - lat: 45.371846
            lng: -122.586016
          - lat: 45.371508
            lng: -122.585901
        distance: 513.266
        duration: 25.269
        road_name: Cascade Highway
        exits: []
        instruction: Keep right to take OR 213 South/Cascade Highway.
        visual_instructions: []
        spoken_instructions: []
        annotations: ~
        incidents: []
      - geometry:
          - lat: 45.371508
            lng: -122.585901
          - lat: 45.371508
            lng: -122.585901
        distance: 0
        duration: 0
        road_name: Cascade Highway
        exits: []
        instruction: You have arrived at your destination.
        visual_instructions: []
        spoken_instructions: []
        annotations: ~
        incidents: []
    remaining_waypoints:
      - coordinate:
          lat: 45.371508
          lng: -122.585901
        kind: Break
    progress:
      distanceToNextManeuver: "486.5705159820"
      distanceRemaining: "486.5705159820"
      durationRemaining: "23.9547337411"
    summary:
      distanceTraveled: "586.2738968190"
      snappedDistanceTraveled: "586.2738968190"
      startedAt: "[timestamp]"
      endedAt: "[none]"
    deviation: NoDeviation
    visual_instruction: ~
    spoken_instruction: ~
    annotation_json: ~
- Navigating:
    current_step_geometry_index: 1
    user_location:
      coordinates:
        lat: 45.375576
        lng: -122.587713
      horizontal_accuracy: 0
      course_over_ground:
        degrees: 127
        accuracy: 5
      speed: ~
    snapped_user_location:
      coordinates:
        lat: 45.375576
        lng: -122.587713
      horizontal_accuracy: 0
      course_over_ground:
        degrees: 127
        accuracy: 5
      speed: ~
    remaining_steps:
      - geometry:
          - lat: 45.375703
            lng: -122.588114
          - lat: 45.375631
            lng: -122.58789
          - lat: 45.375576
            lng: -122.587713
          - lat: 45.375506
            lng: -122.58758
          - lat: 45.375468
            lng: -122.587524
          - lat: 45.37531
            lng: -122.587349
          - lat: 45.375003
            lng: -122.587226
          - lat: 45.374495
            lng: -122.587017
          - lat: 45.374137
            lng: -122.586867
          - lat: 45.373646
            lng: -122.586686
          - lat: 45.373572
            lng: -122.586658
          - lat: 45.373194
            lng: -122.586506
          - lat: 45.372855
            lng: -122.586367
          - lat: 45.372463
            lng: -122.586234
          - lat: 45.372156
            lng: -122.586125
          - lat: 45.371846
            lng: -122.586016
          - lat: 45.371508
            lng: -122.585901
        distance: 513.266
        duration: 25.269
        road_name: Cascade Highway
        exits: []
        instruction: Keep right to take OR 213 South/Cascade Highway.
        visual_instructions: []
        spoken_instructions: []
        annotations: ~
        incidents: []
      - geometry:
          - lat: 45.371508
            lng: -122.585901
          - lat: 45.371508
            lng: -122.585901
        distance: 0
        duration: 0
        road_name: Cascade Highway
        exits: []
        instruction: You have arrived at your destination.
        visual_instructions: []
        spoken_instructions: []
        annotations: ~
        incidents: []
    remaining_waypoints:
      - coordinate:
          lat: 45.371508
          lng: -122.585901
        kind: Break
    progress:
      distanceToNextManeuver: "479.0385209740"
      distanceRemaining: "479.0385209740"
      durationRemaining: "23.5839202022"
    summary:
      distanceTraveled: "593.8198061346"
      snappedDistanceTraveled: "593.8198061346"
      startedAt: "[timestamp]"
      endedAt: "[none]"
    deviation: NoDeviation
    visual_instruction: ~
    spoken_instruction: ~
    annotation_json: ~
- Navigating:
    current_step_geometry_index: 2
    user_location:
      coordinates:
        lat: 45.375541
        lng: -122.587646
      horizontal_accuracy: 0
      course_over_ground:
        degrees: 127
        accuracy: 5
      speed: ~
    snapped_user_location:
      coordinates:
        lat: 45.375541
        lng: -122.587646
      horizontal_accuracy: 0
      course_over_ground:
        degrees: 127
        accuracy: 5
      speed: ~
    remaining_steps:
      - geometry:
          - lat: 45.375703
            lng: -122.588114
          - lat: 45.375631
            lng: -122.58789
          - lat: 45.375576
            lng: -122.587713
          - lat: 45.375506
            lng: -122.58758
          - lat: 45.375468
            lng: -122.587524
          - lat: 45.37531
            lng: -122.587349
          - lat: 45.375003
            lng: -122.587226
          - lat: 45.374495
            lng: -122.587017
          - lat: 45.374137
            lng: -122.586867
          - lat: 45.373646
            lng: -122.586686
          - lat: 45.373572
            lng: -122.586658
          - lat: 45.373194
            lng: -122.586506
          - lat: 45.372855
            lng: -122.586367
          - lat: 45.372463
            lng: -122.586234
          - lat: 45.372156
            lng: -122.586125
          - lat: 45.371846
            lng: -122.586016
          - lat: 45.371508
            lng: -122.585901
        distance: 513.266
        duration: 25.269
        road_name: Cascade Highway
        exits: []
        instruction: Keep right to take OR 213 South/Cascade Highway.
        visual_instructions: []
        spoken_instructions: []
        annotations: ~
        incidents: []
      - geometry:
          - lat: 45.371508
            lng: -122.585901
          - lat: 45.371508
            lng: -122.585901
        distance: 0
        duration: 0
        road_name: Cascade Highway
        exits: []
        instruction: You have arrived at your destination.
        visual_instructions: []
        spoken_instructions: []
        annotations: ~
        incidents: []
    remaining_waypoints:
      - coordinate:
          lat: 45.371508
          lng: -122.585901
        kind: Break
    progress:
<<<<<<< HEAD
      distanceToNextManeuver: 472.5097693776747
      distanceRemaining: 472.5097693776747
      durationRemaining: 23.262498124567887
=======
      distanceToNextManeuver: "472.5097693777"
      distanceRemaining: "472.5097693777"
      durationRemaining: "23.2624981246"
>>>>>>> e48ff957
    summary:
      distanceTraveled: "600.3416385072"
      snappedDistanceTraveled: "600.3416385072"
      startedAt: "[timestamp]"
      endedAt: "[none]"
    deviation: NoDeviation
    visual_instruction: ~
    spoken_instruction: ~
    annotation_json: ~
- Navigating:
    current_step_geometry_index: 2
    user_location:
      coordinates:
        lat: 45.375506
        lng: -122.58758
      horizontal_accuracy: 0
      course_over_ground:
        degrees: 134
        accuracy: 5
      speed: ~
    snapped_user_location:
      coordinates:
        lat: 45.375506
        lng: -122.58758
      horizontal_accuracy: 0
      course_over_ground:
        degrees: 134
        accuracy: 5
      speed: ~
    remaining_steps:
      - geometry:
          - lat: 45.375703
            lng: -122.588114
          - lat: 45.375631
            lng: -122.58789
          - lat: 45.375576
            lng: -122.587713
          - lat: 45.375506
            lng: -122.58758
          - lat: 45.375468
            lng: -122.587524
          - lat: 45.37531
            lng: -122.587349
          - lat: 45.375003
            lng: -122.587226
          - lat: 45.374495
            lng: -122.587017
          - lat: 45.374137
            lng: -122.586867
          - lat: 45.373646
            lng: -122.586686
          - lat: 45.373572
            lng: -122.586658
          - lat: 45.373194
            lng: -122.586506
          - lat: 45.372855
            lng: -122.586367
          - lat: 45.372463
            lng: -122.586234
          - lat: 45.372156
            lng: -122.586125
          - lat: 45.371846
            lng: -122.586016
          - lat: 45.371508
            lng: -122.585901
        distance: 513.266
        duration: 25.269
        road_name: Cascade Highway
        exits: []
        instruction: Keep right to take OR 213 South/Cascade Highway.
        visual_instructions: []
        spoken_instructions: []
        annotations: ~
        incidents: []
      - geometry:
          - lat: 45.371508
            lng: -122.585901
          - lat: 45.371508
            lng: -122.585901
        distance: 0
        duration: 0
        road_name: Cascade Highway
        exits: []
        instruction: You have arrived at your destination.
        visual_instructions: []
        spoken_instructions: []
        annotations: ~
        incidents: []
    remaining_waypoints:
      - coordinate:
          lat: 45.371508
          lng: -122.585901
        kind: Break
    progress:
      distanceToNextManeuver: "466.0574480209"
      distanceRemaining: "466.0574480209"
      durationRemaining: "22.9448388439"
    summary:
      distanceTraveled: "606.8009635552"
      snappedDistanceTraveled: "606.8009635552"
      startedAt: "[timestamp]"
      endedAt: "[none]"
    deviation: NoDeviation
    visual_instruction: ~
    spoken_instruction: ~
    annotation_json: ~
- Navigating:
    current_step_geometry_index: 3
    user_location:
      coordinates:
        lat: 45.375468
        lng: -122.587524
      horizontal_accuracy: 0
      course_over_ground:
        degrees: 142
        accuracy: 5
      speed: ~
    snapped_user_location:
      coordinates:
        lat: 45.375468
        lng: -122.587524
      horizontal_accuracy: 0
      course_over_ground:
        degrees: 142
        accuracy: 5
      speed: ~
    remaining_steps:
      - geometry:
          - lat: 45.375703
            lng: -122.588114
          - lat: 45.375631
            lng: -122.58789
          - lat: 45.375576
            lng: -122.587713
          - lat: 45.375506
            lng: -122.58758
          - lat: 45.375468
            lng: -122.587524
          - lat: 45.37531
            lng: -122.587349
          - lat: 45.375003
            lng: -122.587226
          - lat: 45.374495
            lng: -122.587017
          - lat: 45.374137
            lng: -122.586867
          - lat: 45.373646
            lng: -122.586686
          - lat: 45.373572
            lng: -122.586658
          - lat: 45.373194
            lng: -122.586506
          - lat: 45.372855
            lng: -122.586367
          - lat: 45.372463
            lng: -122.586234
          - lat: 45.372156
            lng: -122.586125
          - lat: 45.371846
            lng: -122.586016
          - lat: 45.371508
            lng: -122.585901
        distance: 513.266
        duration: 25.269
        road_name: Cascade Highway
        exits: []
        instruction: Keep right to take OR 213 South/Cascade Highway.
        visual_instructions: []
        spoken_instructions: []
        annotations: ~
        incidents: []
      - geometry:
          - lat: 45.371508
            lng: -122.585901
          - lat: 45.371508
            lng: -122.585901
        distance: 0
        duration: 0
        road_name: Cascade Highway
        exits: []
        instruction: You have arrived at your destination.
        visual_instructions: []
        spoken_instructions: []
        annotations: ~
        incidents: []
    remaining_waypoints:
      - coordinate:
          lat: 45.371508
          lng: -122.585901
        kind: Break
    progress:
      distanceToNextManeuver: "459.9757288255"
      distanceRemaining: "459.9757288255"
      durationRemaining: "22.6454249681"
    summary:
      distanceTraveled: "612.8826827505"
      snappedDistanceTraveled: "612.8826827505"
      startedAt: "[timestamp]"
      endedAt: "[none]"
    deviation: NoDeviation
    visual_instruction: ~
    spoken_instruction: ~
    annotation_json: ~
- Navigating:
    current_step_geometry_index: 4
    user_location:
      coordinates:
        lat: 45.375415
        lng: -122.587466
      horizontal_accuracy: 0
      course_over_ground:
        degrees: 141
        accuracy: 5
      speed: ~
    snapped_user_location:
      coordinates:
        lat: 45.375415
        lng: -122.587466
      horizontal_accuracy: 0
      course_over_ground:
        degrees: 141
        accuracy: 5
      speed: ~
    remaining_steps:
      - geometry:
          - lat: 45.375703
            lng: -122.588114
          - lat: 45.375631
            lng: -122.58789
          - lat: 45.375576
            lng: -122.587713
          - lat: 45.375506
            lng: -122.58758
          - lat: 45.375468
            lng: -122.587524
          - lat: 45.37531
            lng: -122.587349
          - lat: 45.375003
            lng: -122.587226
          - lat: 45.374495
            lng: -122.587017
          - lat: 45.374137
            lng: -122.586867
          - lat: 45.373646
            lng: -122.586686
          - lat: 45.373572
            lng: -122.586658
          - lat: 45.373194
            lng: -122.586506
          - lat: 45.372855
            lng: -122.586367
          - lat: 45.372463
            lng: -122.586234
          - lat: 45.372156
            lng: -122.586125
          - lat: 45.371846
            lng: -122.586016
          - lat: 45.371508
            lng: -122.585901
        distance: 513.266
        duration: 25.269
        road_name: Cascade Highway
        exits: []
        instruction: Keep right to take OR 213 South/Cascade Highway.
        visual_instructions: []
        spoken_instructions: []
        annotations: ~
        incidents: []
      - geometry:
          - lat: 45.371508
            lng: -122.585901
          - lat: 45.371508
            lng: -122.585901
        distance: 0
        duration: 0
        road_name: Cascade Highway
        exits: []
        instruction: You have arrived at your destination.
        visual_instructions: []
        spoken_instructions: []
        annotations: ~
        incidents: []
    remaining_waypoints:
      - coordinate:
          lat: 45.371508
          lng: -122.585901
        kind: Break
    progress:
      distanceToNextManeuver: "452.5579668041"
      distanceRemaining: "452.5579668041"
      durationRemaining: "22.2802353228"
    summary:
      distanceTraveled: "620.3161028734"
      snappedDistanceTraveled: "620.3161028734"
      startedAt: "[timestamp]"
      endedAt: "[none]"
    deviation: NoDeviation
    visual_instruction: ~
    spoken_instruction: ~
    annotation_json: ~
- Navigating:
    current_step_geometry_index: 4
    user_location:
      coordinates:
        lat: 45.375363
        lng: -122.587407
      horizontal_accuracy: 0
      course_over_ground:
        degrees: 142
        accuracy: 5
      speed: ~
    snapped_user_location:
      coordinates:
        lat: 45.375363
        lng: -122.587407
      horizontal_accuracy: 0
      course_over_ground:
        degrees: 142
        accuracy: 5
      speed: ~
    remaining_steps:
      - geometry:
          - lat: 45.375703
            lng: -122.588114
          - lat: 45.375631
            lng: -122.58789
          - lat: 45.375576
            lng: -122.587713
          - lat: 45.375506
            lng: -122.58758
          - lat: 45.375468
            lng: -122.587524
          - lat: 45.37531
            lng: -122.587349
          - lat: 45.375003
            lng: -122.587226
          - lat: 45.374495
            lng: -122.587017
          - lat: 45.374137
            lng: -122.586867
          - lat: 45.373646
            lng: -122.586686
          - lat: 45.373572
            lng: -122.586658
          - lat: 45.373194
            lng: -122.586506
          - lat: 45.372855
            lng: -122.586367
          - lat: 45.372463
            lng: -122.586234
          - lat: 45.372156
            lng: -122.586125
          - lat: 45.371846
            lng: -122.586016
          - lat: 45.371508
            lng: -122.585901
        distance: 513.266
        duration: 25.269
        road_name: Cascade Highway
        exits: []
        instruction: Keep right to take OR 213 South/Cascade Highway.
        visual_instructions: []
        spoken_instructions: []
        annotations: ~
        incidents: []
      - geometry:
          - lat: 45.371508
            lng: -122.585901
          - lat: 45.371508
            lng: -122.585901
        distance: 0
        duration: 0
        road_name: Cascade Highway
        exits: []
        instruction: You have arrived at your destination.
        visual_instructions: []
        spoken_instructions: []
        annotations: ~
        incidents: []
    remaining_waypoints:
      - coordinate:
          lat: 45.371508
          lng: -122.585901
        kind: Break
    progress:
      distanceToNextManeuver: "445.1333972916"
      distanceRemaining: "445.1333972916"
      durationRemaining: "21.9147105325"
    summary:
      distanceTraveled: "627.7101107880"
      snappedDistanceTraveled: "627.7101107880"
      startedAt: "[timestamp]"
      endedAt: "[none]"
    deviation: NoDeviation
    visual_instruction: ~
    spoken_instruction: ~
    annotation_json: ~
- Navigating:
    current_step_geometry_index: 4
    user_location:
      coordinates:
        lat: 45.37531
        lng: -122.587349
      horizontal_accuracy: 0
      course_over_ground:
        degrees: 164
        accuracy: 5
      speed: ~
    snapped_user_location:
      coordinates:
        lat: 45.37531
        lng: -122.587349
      horizontal_accuracy: 0
      course_over_ground:
        degrees: 164
        accuracy: 5
      speed: ~
    remaining_steps:
      - geometry:
          - lat: 45.375703
            lng: -122.588114
          - lat: 45.375631
            lng: -122.58789
          - lat: 45.375576
            lng: -122.587713
          - lat: 45.375506
            lng: -122.58758
          - lat: 45.375468
            lng: -122.587524
          - lat: 45.37531
            lng: -122.587349
          - lat: 45.375003
            lng: -122.587226
          - lat: 45.374495
            lng: -122.587017
          - lat: 45.374137
            lng: -122.586867
          - lat: 45.373646
            lng: -122.586686
          - lat: 45.373572
            lng: -122.586658
          - lat: 45.373194
            lng: -122.586506
          - lat: 45.372855
            lng: -122.586367
          - lat: 45.372463
            lng: -122.586234
          - lat: 45.372156
            lng: -122.586125
          - lat: 45.371846
            lng: -122.586016
          - lat: 45.371508
            lng: -122.585901
        distance: 513.266
        duration: 25.269
        road_name: Cascade Highway
        exits: []
        instruction: Keep right to take OR 213 South/Cascade Highway.
        visual_instructions: []
        spoken_instructions: []
        annotations: ~
        incidents: []
      - geometry:
          - lat: 45.371508
            lng: -122.585901
          - lat: 45.371508
            lng: -122.585901
        distance: 0
        duration: 0
        road_name: Cascade Highway
        exits: []
        instruction: You have arrived at your destination.
        visual_instructions: []
        spoken_instructions: []
        annotations: ~
        incidents: []
    remaining_waypoints:
      - coordinate:
          lat: 45.371508
          lng: -122.585901
        kind: Break
    progress:
      distanceToNextManeuver: "437.7156352702"
      distanceRemaining: "437.7156352702"
      durationRemaining: "21.5495208871"
    summary:
      distanceTraveled: "635.1435360376"
      snappedDistanceTraveled: "635.1435360376"
      startedAt: "[timestamp]"
      endedAt: "[none]"
    deviation: NoDeviation
    visual_instruction: ~
    spoken_instruction: ~
    annotation_json: ~
- Navigating:
    current_step_geometry_index: 5
    user_location:
      coordinates:
        lat: 45.375233
        lng: -122.587318
      horizontal_accuracy: 0
      course_over_ground:
        degrees: 164
        accuracy: 5
      speed: ~
    snapped_user_location:
      coordinates:
        lat: 45.375233
        lng: -122.587318
      horizontal_accuracy: 0
      course_over_ground:
        degrees: 164
        accuracy: 5
      speed: ~
    remaining_steps:
      - geometry:
          - lat: 45.375703
            lng: -122.588114
          - lat: 45.375631
            lng: -122.58789
          - lat: 45.375576
            lng: -122.587713
          - lat: 45.375506
            lng: -122.58758
          - lat: 45.375468
            lng: -122.587524
          - lat: 45.37531
            lng: -122.587349
          - lat: 45.375003
            lng: -122.587226
          - lat: 45.374495
            lng: -122.587017
          - lat: 45.374137
            lng: -122.586867
          - lat: 45.373646
            lng: -122.586686
          - lat: 45.373572
            lng: -122.586658
          - lat: 45.373194
            lng: -122.586506
          - lat: 45.372855
            lng: -122.586367
          - lat: 45.372463
            lng: -122.586234
          - lat: 45.372156
            lng: -122.586125
          - lat: 45.371846
            lng: -122.586016
          - lat: 45.371508
            lng: -122.585901
        distance: 513.266
        duration: 25.269
        road_name: Cascade Highway
        exits: []
        instruction: Keep right to take OR 213 South/Cascade Highway.
        visual_instructions: []
        spoken_instructions: []
        annotations: ~
        incidents: []
      - geometry:
          - lat: 45.371508
            lng: -122.585901
          - lat: 45.371508
            lng: -122.585901
        distance: 0
        duration: 0
        road_name: Cascade Highway
        exits: []
        instruction: You have arrived at your destination.
        visual_instructions: []
        spoken_instructions: []
        annotations: ~
        incidents: []
    remaining_waypoints:
      - coordinate:
          lat: 45.371508
          lng: -122.585901
        kind: Break
    progress:
      distanceToNextManeuver: "428.8150022276"
      distanceRemaining: "428.8150022276"
      durationRemaining: "21.1113268584"
    summary:
      distanceTraveled: "644.0413701763"
      snappedDistanceTraveled: "644.0413701763"
      startedAt: "[timestamp]"
      endedAt: "[none]"
    deviation: NoDeviation
    visual_instruction: ~
    spoken_instruction: ~
    annotation_json: ~
- Navigating:
    current_step_geometry_index: 5
    user_location:
      coordinates:
        lat: 45.375157
        lng: -122.587287
      horizontal_accuracy: 0
      course_over_ground:
        degrees: 165
        accuracy: 5
      speed: ~
    snapped_user_location:
      coordinates:
        lat: 45.375157
        lng: -122.587287
      horizontal_accuracy: 0
      course_over_ground:
        degrees: 165
        accuracy: 5
      speed: ~
    remaining_steps:
      - geometry:
          - lat: 45.375703
            lng: -122.588114
          - lat: 45.375631
            lng: -122.58789
          - lat: 45.375576
            lng: -122.587713
          - lat: 45.375506
            lng: -122.58758
          - lat: 45.375468
            lng: -122.587524
          - lat: 45.37531
            lng: -122.587349
          - lat: 45.375003
            lng: -122.587226
          - lat: 45.374495
            lng: -122.587017
          - lat: 45.374137
            lng: -122.586867
          - lat: 45.373646
            lng: -122.586686
          - lat: 45.373572
            lng: -122.586658
          - lat: 45.373194
            lng: -122.586506
          - lat: 45.372855
            lng: -122.586367
          - lat: 45.372463
            lng: -122.586234
          - lat: 45.372156
            lng: -122.586125
          - lat: 45.371846
            lng: -122.586016
          - lat: 45.371508
            lng: -122.585901
        distance: 513.266
        duration: 25.269
        road_name: Cascade Highway
        exits: []
        instruction: Keep right to take OR 213 South/Cascade Highway.
        visual_instructions: []
        spoken_instructions: []
        annotations: ~
        incidents: []
      - geometry:
          - lat: 45.371508
            lng: -122.585901
          - lat: 45.371508
            lng: -122.585901
        distance: 0
        duration: 0
        road_name: Cascade Highway
        exits: []
        instruction: You have arrived at your destination.
        visual_instructions: []
        spoken_instructions: []
        annotations: ~
        incidents: []
    remaining_waypoints:
      - coordinate:
          lat: 45.371508
          lng: -122.585901
        kind: Break
    progress:
      distanceToNextManeuver: "420.0139063537"
      distanceRemaining: "420.0139063537"
      durationRemaining: "20.6780332219"
    summary:
      distanceTraveled: "652.8322588291"
      snappedDistanceTraveled: "652.8322588291"
      startedAt: "[timestamp]"
      endedAt: "[none]"
    deviation: NoDeviation
    visual_instruction: ~
    spoken_instruction: ~
    annotation_json: ~
- Navigating:
    current_step_geometry_index: 5
    user_location:
      coordinates:
        lat: 45.37508
        lng: -122.587257
      horizontal_accuracy: 0
      course_over_ground:
        degrees: 164
        accuracy: 5
      speed: ~
    snapped_user_location:
      coordinates:
        lat: 45.37508
        lng: -122.587257
      horizontal_accuracy: 0
      course_over_ground:
        degrees: 164
        accuracy: 5
      speed: ~
    remaining_steps:
      - geometry:
          - lat: 45.375703
            lng: -122.588114
          - lat: 45.375631
            lng: -122.58789
          - lat: 45.375576
            lng: -122.587713
          - lat: 45.375506
            lng: -122.58758
          - lat: 45.375468
            lng: -122.587524
          - lat: 45.37531
            lng: -122.587349
          - lat: 45.375003
            lng: -122.587226
          - lat: 45.374495
            lng: -122.587017
          - lat: 45.374137
            lng: -122.586867
          - lat: 45.373646
            lng: -122.586686
          - lat: 45.373572
            lng: -122.586658
          - lat: 45.373194
            lng: -122.586506
          - lat: 45.372855
            lng: -122.586367
          - lat: 45.372463
            lng: -122.586234
          - lat: 45.372156
            lng: -122.586125
          - lat: 45.371846
            lng: -122.586016
          - lat: 45.371508
            lng: -122.585901
        distance: 513.266
        duration: 25.269
        road_name: Cascade Highway
        exits: []
        instruction: Keep right to take OR 213 South/Cascade Highway.
        visual_instructions: []
        spoken_instructions: []
        annotations: ~
        incidents: []
      - geometry:
          - lat: 45.371508
            lng: -122.585901
          - lat: 45.371508
            lng: -122.585901
        distance: 0
        duration: 0
        road_name: Cascade Highway
        exits: []
        instruction: You have arrived at your destination.
        visual_instructions: []
        spoken_instructions: []
        annotations: ~
        incidents: []
    remaining_waypoints:
      - coordinate:
          lat: 45.371508
          lng: -122.585901
        kind: Break
    progress:
      distanceToNextManeuver: "411.1531530227"
      distanceRemaining: "411.1531530227"
      durationRemaining: "20.2418025424"
    summary:
      distanceTraveled: "661.7091563369"
      snappedDistanceTraveled: "661.7091563369"
      startedAt: "[timestamp]"
      endedAt: "[none]"
    deviation: NoDeviation
    visual_instruction: ~
    spoken_instruction: ~
    annotation_json: ~
- Navigating:
    current_step_geometry_index: 5
    user_location:
      coordinates:
        lat: 45.375003
        lng: -122.587226
      horizontal_accuracy: 0
      course_over_ground:
        degrees: 164
        accuracy: 5
      speed: ~
    snapped_user_location:
      coordinates:
        lat: 45.375003
        lng: -122.587226
      horizontal_accuracy: 0
      course_over_ground:
        degrees: 164
        accuracy: 5
      speed: ~
    remaining_steps:
      - geometry:
          - lat: 45.375703
            lng: -122.588114
          - lat: 45.375631
            lng: -122.58789
          - lat: 45.375576
            lng: -122.587713
          - lat: 45.375506
            lng: -122.58758
          - lat: 45.375468
            lng: -122.587524
          - lat: 45.37531
            lng: -122.587349
          - lat: 45.375003
            lng: -122.587226
          - lat: 45.374495
            lng: -122.587017
          - lat: 45.374137
            lng: -122.586867
          - lat: 45.373646
            lng: -122.586686
          - lat: 45.373572
            lng: -122.586658
          - lat: 45.373194
            lng: -122.586506
          - lat: 45.372855
            lng: -122.586367
          - lat: 45.372463
            lng: -122.586234
          - lat: 45.372156
            lng: -122.586125
          - lat: 45.371846
            lng: -122.586016
          - lat: 45.371508
            lng: -122.585901
        distance: 513.266
        duration: 25.269
        road_name: Cascade Highway
        exits: []
        instruction: Keep right to take OR 213 South/Cascade Highway.
        visual_instructions: []
        spoken_instructions: []
        annotations: ~
        incidents: []
      - geometry:
          - lat: 45.371508
            lng: -122.585901
          - lat: 45.371508
            lng: -122.585901
        distance: 0
        duration: 0
        road_name: Cascade Highway
        exits: []
        instruction: You have arrived at your destination.
        visual_instructions: []
        spoken_instructions: []
        annotations: ~
        incidents: []
    remaining_waypoints:
      - coordinate:
          lat: 45.371508
          lng: -122.585901
        kind: Break
    progress:
      distanceToNextManeuver: "402.2525199807"
      distanceRemaining: "402.2525199807"
      durationRemaining: "19.8036085137"
    summary:
      distanceTraveled: "670.6069931554"
      snappedDistanceTraveled: "670.6069931554"
      startedAt: "[timestamp]"
      endedAt: "[none]"
    deviation: NoDeviation
    visual_instruction: ~
    spoken_instruction: ~
    annotation_json: ~
- Navigating:
    current_step_geometry_index: 6
    user_location:
      coordinates:
        lat: 45.374918
        lng: -122.587191
      horizontal_accuracy: 0
      course_over_ground:
        degrees: 164
        accuracy: 5
      speed: ~
    snapped_user_location:
      coordinates:
        lat: 45.374918
        lng: -122.587191
      horizontal_accuracy: 0
      course_over_ground:
        degrees: 164
        accuracy: 5
      speed: ~
    remaining_steps:
      - geometry:
          - lat: 45.375703
            lng: -122.588114
          - lat: 45.375631
            lng: -122.58789
          - lat: 45.375576
            lng: -122.587713
          - lat: 45.375506
            lng: -122.58758
          - lat: 45.375468
            lng: -122.587524
          - lat: 45.37531
            lng: -122.587349
          - lat: 45.375003
            lng: -122.587226
          - lat: 45.374495
            lng: -122.587017
          - lat: 45.374137
            lng: -122.586867
          - lat: 45.373646
            lng: -122.586686
          - lat: 45.373572
            lng: -122.586658
          - lat: 45.373194
            lng: -122.586506
          - lat: 45.372855
            lng: -122.586367
          - lat: 45.372463
            lng: -122.586234
          - lat: 45.372156
            lng: -122.586125
          - lat: 45.371846
            lng: -122.586016
          - lat: 45.371508
            lng: -122.585901
        distance: 513.266
        duration: 25.269
        road_name: Cascade Highway
        exits: []
        instruction: Keep right to take OR 213 South/Cascade Highway.
        visual_instructions: []
        spoken_instructions: []
        annotations: ~
        incidents: []
      - geometry:
          - lat: 45.371508
            lng: -122.585901
          - lat: 45.371508
            lng: -122.585901
        distance: 0
        duration: 0
        road_name: Cascade Highway
        exits: []
        instruction: You have arrived at your destination.
        visual_instructions: []
        spoken_instructions: []
        annotations: ~
        incidents: []
    remaining_waypoints:
      - coordinate:
          lat: 45.371508
          lng: -122.585901
        kind: Break
    progress:
      distanceToNextManeuver: "392.4129287528"
      distanceRemaining: "392.4129287528"
      durationRemaining: "19.3191878999"
    summary:
      distanceTraveled: "680.4460196089"
      snappedDistanceTraveled: "680.4460196089"
      startedAt: "[timestamp]"
      endedAt: "[none]"
    deviation: NoDeviation
    visual_instruction: ~
    spoken_instruction: ~
    annotation_json: ~
- Navigating:
    current_step_geometry_index: 6
    user_location:
      coordinates:
        lat: 45.374834
        lng: -122.587156
      horizontal_accuracy: 0
      course_over_ground:
        degrees: 164
        accuracy: 5
      speed: ~
    snapped_user_location:
      coordinates:
        lat: 45.374834
        lng: -122.587156
      horizontal_accuracy: 0
      course_over_ground:
        degrees: 164
        accuracy: 5
      speed: ~
    remaining_steps:
      - geometry:
          - lat: 45.375703
            lng: -122.588114
          - lat: 45.375631
            lng: -122.58789
          - lat: 45.375576
            lng: -122.587713
          - lat: 45.375506
            lng: -122.58758
          - lat: 45.375468
            lng: -122.587524
          - lat: 45.37531
            lng: -122.587349
          - lat: 45.375003
            lng: -122.587226
          - lat: 45.374495
            lng: -122.587017
          - lat: 45.374137
            lng: -122.586867
          - lat: 45.373646
            lng: -122.586686
          - lat: 45.373572
            lng: -122.586658
          - lat: 45.373194
            lng: -122.586506
          - lat: 45.372855
            lng: -122.586367
          - lat: 45.372463
            lng: -122.586234
          - lat: 45.372156
            lng: -122.586125
          - lat: 45.371846
            lng: -122.586016
          - lat: 45.371508
            lng: -122.585901
        distance: 513.266
        duration: 25.269
        road_name: Cascade Highway
        exits: []
        instruction: Keep right to take OR 213 South/Cascade Highway.
        visual_instructions: []
        spoken_instructions: []
        annotations: ~
        incidents: []
      - geometry:
          - lat: 45.371508
            lng: -122.585901
          - lat: 45.371508
            lng: -122.585901
        distance: 0
        duration: 0
        road_name: Cascade Highway
        exits: []
        instruction: You have arrived at your destination.
        visual_instructions: []
        spoken_instructions: []
        annotations: ~
        incidents: []
    remaining_waypoints:
      - coordinate:
          lat: 45.371508
          lng: -122.585901
        kind: Break
    progress:
      distanceToNextManeuver: "382.6723277675"
      distanceRemaining: "382.6723277675"
      durationRemaining: "18.8396407523"
    summary:
      distanceTraveled: "690.1782798524"
      snappedDistanceTraveled: "690.1782798524"
      startedAt: "[timestamp]"
      endedAt: "[none]"
    deviation: NoDeviation
    visual_instruction: ~
    spoken_instruction: ~
    annotation_json: ~
- Navigating:
    current_step_geometry_index: 6
    user_location:
      coordinates:
        lat: 45.374749
        lng: -122.587121
      horizontal_accuracy: 0
      course_over_ground:
        degrees: 164
        accuracy: 5
      speed: ~
    snapped_user_location:
      coordinates:
        lat: 45.374749
        lng: -122.587121
      horizontal_accuracy: 0
      course_over_ground:
        degrees: 164
        accuracy: 5
      speed: ~
    remaining_steps:
      - geometry:
          - lat: 45.375703
            lng: -122.588114
          - lat: 45.375631
            lng: -122.58789
          - lat: 45.375576
            lng: -122.587713
          - lat: 45.375506
            lng: -122.58758
          - lat: 45.375468
            lng: -122.587524
          - lat: 45.37531
            lng: -122.587349
          - lat: 45.375003
            lng: -122.587226
          - lat: 45.374495
            lng: -122.587017
          - lat: 45.374137
            lng: -122.586867
          - lat: 45.373646
            lng: -122.586686
          - lat: 45.373572
            lng: -122.586658
          - lat: 45.373194
            lng: -122.586506
          - lat: 45.372855
            lng: -122.586367
          - lat: 45.372463
            lng: -122.586234
          - lat: 45.372156
            lng: -122.586125
          - lat: 45.371846
            lng: -122.586016
          - lat: 45.371508
            lng: -122.585901
        distance: 513.266
        duration: 25.269
        road_name: Cascade Highway
        exits: []
        instruction: Keep right to take OR 213 South/Cascade Highway.
        visual_instructions: []
        spoken_instructions: []
        annotations: ~
        incidents: []
      - geometry:
          - lat: 45.371508
            lng: -122.585901
          - lat: 45.371508
            lng: -122.585901
        distance: 0
        duration: 0
        road_name: Cascade Highway
        exits: []
        instruction: You have arrived at your destination.
        visual_instructions: []
        spoken_instructions: []
        annotations: ~
        incidents: []
    remaining_waypoints:
      - coordinate:
          lat: 45.371508
          lng: -122.585901
        kind: Break
    progress:
      distanceToNextManeuver: "372.8327365396"
      distanceRemaining: "372.8327365396"
      durationRemaining: "18.3552201385"
    summary:
      distanceTraveled: "700.0173085760"
      snappedDistanceTraveled: "700.0173085760"
      startedAt: "[timestamp]"
      endedAt: "[none]"
    deviation: NoDeviation
    visual_instruction: ~
    spoken_instruction: ~
    annotation_json: ~
- Navigating:
    current_step_geometry_index: 6
    user_location:
      coordinates:
        lat: 45.374664
        lng: -122.587087
      horizontal_accuracy: 0
      course_over_ground:
        degrees: 164
        accuracy: 5
      speed: ~
    snapped_user_location:
      coordinates:
        lat: 45.374664
        lng: -122.587087
      horizontal_accuracy: 0
      course_over_ground:
        degrees: 164
        accuracy: 5
      speed: ~
    remaining_steps:
      - geometry:
          - lat: 45.375703
            lng: -122.588114
          - lat: 45.375631
            lng: -122.58789
          - lat: 45.375576
            lng: -122.587713
          - lat: 45.375506
            lng: -122.58758
          - lat: 45.375468
            lng: -122.587524
          - lat: 45.37531
            lng: -122.587349
          - lat: 45.375003
            lng: -122.587226
          - lat: 45.374495
            lng: -122.587017
          - lat: 45.374137
            lng: -122.586867
          - lat: 45.373646
            lng: -122.586686
          - lat: 45.373572
            lng: -122.586658
          - lat: 45.373194
            lng: -122.586506
          - lat: 45.372855
            lng: -122.586367
          - lat: 45.372463
            lng: -122.586234
          - lat: 45.372156
            lng: -122.586125
          - lat: 45.371846
            lng: -122.586016
          - lat: 45.371508
            lng: -122.585901
        distance: 513.266
        duration: 25.269
        road_name: Cascade Highway
        exits: []
        instruction: Keep right to take OR 213 South/Cascade Highway.
        visual_instructions: []
        spoken_instructions: []
        annotations: ~
        incidents: []
      - geometry:
          - lat: 45.371508
            lng: -122.585901
          - lat: 45.371508
            lng: -122.585901
        distance: 0
        duration: 0
        road_name: Cascade Highway
        exits: []
        instruction: You have arrived at your destination.
        visual_instructions: []
        spoken_instructions: []
        annotations: ~
        incidents: []
    remaining_waypoints:
      - coordinate:
          lat: 45.371508
          lng: -122.585901
        kind: Break
    progress:
      distanceToNextManeuver: "363.0338716126"
      distanceRemaining: "363.0338716126"
      durationRemaining: "17.8728045532"
    summary:
      distanceTraveled: "709.8349212196"
      snappedDistanceTraveled: "709.8349212196"
      startedAt: "[timestamp]"
      endedAt: "[none]"
    deviation: NoDeviation
    visual_instruction: ~
    spoken_instruction: ~
    annotation_json: ~
- Navigating:
    current_step_geometry_index: 6
    user_location:
      coordinates:
        lat: 45.37458
        lng: -122.587052
      horizontal_accuracy: 0
      course_over_ground:
        degrees: 164
        accuracy: 5
      speed: ~
    snapped_user_location:
      coordinates:
        lat: 45.37458
        lng: -122.587052
      horizontal_accuracy: 0
      course_over_ground:
        degrees: 164
        accuracy: 5
      speed: ~
    remaining_steps:
      - geometry:
          - lat: 45.375703
            lng: -122.588114
          - lat: 45.375631
            lng: -122.58789
          - lat: 45.375576
            lng: -122.587713
          - lat: 45.375506
            lng: -122.58758
          - lat: 45.375468
            lng: -122.587524
          - lat: 45.37531
            lng: -122.587349
          - lat: 45.375003
            lng: -122.587226
          - lat: 45.374495
            lng: -122.587017
          - lat: 45.374137
            lng: -122.586867
          - lat: 45.373646
            lng: -122.586686
          - lat: 45.373572
            lng: -122.586658
          - lat: 45.373194
            lng: -122.586506
          - lat: 45.372855
            lng: -122.586367
          - lat: 45.372463
            lng: -122.586234
          - lat: 45.372156
            lng: -122.586125
          - lat: 45.371846
            lng: -122.586016
          - lat: 45.371508
            lng: -122.585901
        distance: 513.266
        duration: 25.269
        road_name: Cascade Highway
        exits: []
        instruction: Keep right to take OR 213 South/Cascade Highway.
        visual_instructions: []
        spoken_instructions: []
        annotations: ~
        incidents: []
      - geometry:
          - lat: 45.371508
            lng: -122.585901
          - lat: 45.371508
            lng: -122.585901
        distance: 0
        duration: 0
        road_name: Cascade Highway
        exits: []
        instruction: You have arrived at your destination.
        visual_instructions: []
        spoken_instructions: []
        annotations: ~
        incidents: []
    remaining_waypoints:
      - coordinate:
          lat: 45.371508
          lng: -122.585901
        kind: Break
    progress:
      distanceToNextManeuver: "353.2932706279"
      distanceRemaining: "353.2932706279"
      durationRemaining: "17.3932574055"
    summary:
      distanceTraveled: "719.5671849122"
      snappedDistanceTraveled: "719.5671849122"
      startedAt: "[timestamp]"
      endedAt: "[none]"
    deviation: NoDeviation
    visual_instruction: ~
    spoken_instruction: ~
    annotation_json: ~
- Navigating:
    current_step_geometry_index: 6
    user_location:
      coordinates:
        lat: 45.374495
        lng: -122.587017
      horizontal_accuracy: 0
      course_over_ground:
        degrees: 164
        accuracy: 5
      speed: ~
    snapped_user_location:
      coordinates:
        lat: 45.374495
        lng: -122.587017
      horizontal_accuracy: 0
      course_over_ground:
        degrees: 164
        accuracy: 5
      speed: ~
    remaining_steps:
      - geometry:
          - lat: 45.375703
            lng: -122.588114
          - lat: 45.375631
            lng: -122.58789
          - lat: 45.375576
            lng: -122.587713
          - lat: 45.375506
            lng: -122.58758
          - lat: 45.375468
            lng: -122.587524
          - lat: 45.37531
            lng: -122.587349
          - lat: 45.375003
            lng: -122.587226
          - lat: 45.374495
            lng: -122.587017
          - lat: 45.374137
            lng: -122.586867
          - lat: 45.373646
            lng: -122.586686
          - lat: 45.373572
            lng: -122.586658
          - lat: 45.373194
            lng: -122.586506
          - lat: 45.372855
            lng: -122.586367
          - lat: 45.372463
            lng: -122.586234
          - lat: 45.372156
            lng: -122.586125
          - lat: 45.371846
            lng: -122.586016
          - lat: 45.371508
            lng: -122.585901
        distance: 513.266
        duration: 25.269
        road_name: Cascade Highway
        exits: []
        instruction: Keep right to take OR 213 South/Cascade Highway.
        visual_instructions: []
        spoken_instructions: []
        annotations: ~
        incidents: []
      - geometry:
          - lat: 45.371508
            lng: -122.585901
          - lat: 45.371508
            lng: -122.585901
        distance: 0
        duration: 0
        road_name: Cascade Highway
        exits: []
        instruction: You have arrived at your destination.
        visual_instructions: []
        spoken_instructions: []
        annotations: ~
        incidents: []
    remaining_waypoints:
      - coordinate:
          lat: 45.371508
          lng: -122.585901
        kind: Break
    progress:
      distanceToNextManeuver: "343.4536793999"
      distanceRemaining: "343.4536793999"
      durationRemaining: "16.9088367918"
    summary:
      distanceTraveled: "729.4062170477"
      snappedDistanceTraveled: "729.4062170477"
      startedAt: "[timestamp]"
      endedAt: "[none]"
    deviation: NoDeviation
    visual_instruction: ~
    spoken_instruction: ~
    annotation_json: ~
- Navigating:
    current_step_geometry_index: 7
    user_location:
      coordinates:
        lat: 45.374423
        lng: -122.586987
      horizontal_accuracy: 0
      course_over_ground:
        degrees: 163
        accuracy: 5
      speed: ~
    snapped_user_location:
      coordinates:
        lat: 45.374423
        lng: -122.586987
      horizontal_accuracy: 0
      course_over_ground:
        degrees: 163
        accuracy: 5
      speed: ~
    remaining_steps:
      - geometry:
          - lat: 45.375703
            lng: -122.588114
          - lat: 45.375631
            lng: -122.58789
          - lat: 45.375576
            lng: -122.587713
          - lat: 45.375506
            lng: -122.58758
          - lat: 45.375468
            lng: -122.587524
          - lat: 45.37531
            lng: -122.587349
          - lat: 45.375003
            lng: -122.587226
          - lat: 45.374495
            lng: -122.587017
          - lat: 45.374137
            lng: -122.586867
          - lat: 45.373646
            lng: -122.586686
          - lat: 45.373572
            lng: -122.586658
          - lat: 45.373194
            lng: -122.586506
          - lat: 45.372855
            lng: -122.586367
          - lat: 45.372463
            lng: -122.586234
          - lat: 45.372156
            lng: -122.586125
          - lat: 45.371846
            lng: -122.586016
          - lat: 45.371508
            lng: -122.585901
        distance: 513.266
        duration: 25.269
        road_name: Cascade Highway
        exits: []
        instruction: Keep right to take OR 213 South/Cascade Highway.
        visual_instructions: []
        spoken_instructions: []
        annotations: ~
        incidents: []
      - geometry:
          - lat: 45.371508
            lng: -122.585901
          - lat: 45.371508
            lng: -122.585901
        distance: 0
        duration: 0
        road_name: Cascade Highway
        exits: []
        instruction: You have arrived at your destination.
        visual_instructions: []
        spoken_instructions: []
        annotations: ~
        incidents: []
    remaining_waypoints:
      - coordinate:
          lat: 45.371508
          lng: -122.585901
        kind: Break
    progress:
      distanceToNextManeuver: "335.1149726231"
      distanceRemaining: "335.1149726231"
      durationRemaining: "16.4983073946"
    summary:
      distanceTraveled: "737.7481592535"
      snappedDistanceTraveled: "737.7481592535"
      startedAt: "[timestamp]"
      endedAt: "[none]"
    deviation: NoDeviation
    visual_instruction: ~
    spoken_instruction: ~
    annotation_json: ~
- Navigating:
    current_step_geometry_index: 7
    user_location:
      coordinates:
        lat: 45.374352
        lng: -122.586957
      horizontal_accuracy: 0
      course_over_ground:
        degrees: 164
        accuracy: 5
      speed: ~
    snapped_user_location:
      coordinates:
        lat: 45.374352
        lng: -122.586957
      horizontal_accuracy: 0
      course_over_ground:
        degrees: 164
        accuracy: 5
      speed: ~
    remaining_steps:
      - geometry:
          - lat: 45.375703
            lng: -122.588114
          - lat: 45.375631
            lng: -122.58789
          - lat: 45.375576
            lng: -122.587713
          - lat: 45.375506
            lng: -122.58758
          - lat: 45.375468
            lng: -122.587524
          - lat: 45.37531
            lng: -122.587349
          - lat: 45.375003
            lng: -122.587226
          - lat: 45.374495
            lng: -122.587017
          - lat: 45.374137
            lng: -122.586867
          - lat: 45.373646
            lng: -122.586686
          - lat: 45.373572
            lng: -122.586658
          - lat: 45.373194
            lng: -122.586506
          - lat: 45.372855
            lng: -122.586367
          - lat: 45.372463
            lng: -122.586234
          - lat: 45.372156
            lng: -122.586125
          - lat: 45.371846
            lng: -122.586016
          - lat: 45.371508
            lng: -122.585901
        distance: 513.266
        duration: 25.269
        road_name: Cascade Highway
        exits: []
        instruction: Keep right to take OR 213 South/Cascade Highway.
        visual_instructions: []
        spoken_instructions: []
        annotations: ~
        incidents: []
      - geometry:
          - lat: 45.371508
            lng: -122.585901
          - lat: 45.371508
            lng: -122.585901
        distance: 0
        duration: 0
        road_name: Cascade Highway
        exits: []
        instruction: You have arrived at your destination.
        visual_instructions: []
        spoken_instructions: []
        annotations: ~
        incidents: []
    remaining_waypoints:
      - coordinate:
          lat: 45.371508
          lng: -122.585901
        kind: Break
    progress:
      distanceToNextManeuver: "326.8748672816"
      distanceRemaining: "326.8748672816"
      durationRemaining: "16.0926323219"
    summary:
      distanceTraveled: "745.9834438373"
      snappedDistanceTraveled: "745.9834438373"
      startedAt: "[timestamp]"
      endedAt: "[none]"
    deviation: NoDeviation
    visual_instruction: ~
    spoken_instruction: ~
    annotation_json: ~
- Navigating:
    current_step_geometry_index: 7
    user_location:
      coordinates:
        lat: 45.37428
        lng: -122.586927
      horizontal_accuracy: 0
      course_over_ground:
        degrees: 163
        accuracy: 5
      speed: ~
    snapped_user_location:
      coordinates:
        lat: 45.37428
        lng: -122.586927
      horizontal_accuracy: 0
      course_over_ground:
        degrees: 163
        accuracy: 5
      speed: ~
    remaining_steps:
      - geometry:
          - lat: 45.375703
            lng: -122.588114
          - lat: 45.375631
            lng: -122.58789
          - lat: 45.375576
            lng: -122.587713
          - lat: 45.375506
            lng: -122.58758
          - lat: 45.375468
            lng: -122.587524
          - lat: 45.37531
            lng: -122.587349
          - lat: 45.375003
            lng: -122.587226
          - lat: 45.374495
            lng: -122.587017
          - lat: 45.374137
            lng: -122.586867
          - lat: 45.373646
            lng: -122.586686
          - lat: 45.373572
            lng: -122.586658
          - lat: 45.373194
            lng: -122.586506
          - lat: 45.372855
            lng: -122.586367
          - lat: 45.372463
            lng: -122.586234
          - lat: 45.372156
            lng: -122.586125
          - lat: 45.371846
            lng: -122.586016
          - lat: 45.371508
            lng: -122.585901
        distance: 513.266
        duration: 25.269
        road_name: Cascade Highway
        exits: []
        instruction: Keep right to take OR 213 South/Cascade Highway.
        visual_instructions: []
        spoken_instructions: []
        annotations: ~
        incidents: []
      - geometry:
          - lat: 45.371508
            lng: -122.585901
          - lat: 45.371508
            lng: -122.585901
        distance: 0
        duration: 0
        road_name: Cascade Highway
        exits: []
        instruction: You have arrived at your destination.
        visual_instructions: []
        spoken_instructions: []
        annotations: ~
        incidents: []
    remaining_waypoints:
      - coordinate:
          lat: 45.371508
          lng: -122.585901
        kind: Break
    progress:
      distanceToNextManeuver: "318.5361605053"
      distanceRemaining: "318.5361605053"
      durationRemaining: "15.6821029248"
    summary:
      distanceTraveled: "754.3253877073"
      snappedDistanceTraveled: "754.3253877073"
      startedAt: "[timestamp]"
      endedAt: "[none]"
    deviation: NoDeviation
    visual_instruction: ~
    spoken_instruction: ~
    annotation_json: ~
- Navigating:
    current_step_geometry_index: 7
    user_location:
      coordinates:
        lat: 45.374209
        lng: -122.586897
      horizontal_accuracy: 0
      course_over_ground:
        degrees: 164
        accuracy: 5
      speed: ~
    snapped_user_location:
      coordinates:
        lat: 45.374209
        lng: -122.586897
      horizontal_accuracy: 0
      course_over_ground:
        degrees: 164
        accuracy: 5
      speed: ~
    remaining_steps:
      - geometry:
          - lat: 45.375703
            lng: -122.588114
          - lat: 45.375631
            lng: -122.58789
          - lat: 45.375576
            lng: -122.587713
          - lat: 45.375506
            lng: -122.58758
          - lat: 45.375468
            lng: -122.587524
          - lat: 45.37531
            lng: -122.587349
          - lat: 45.375003
            lng: -122.587226
          - lat: 45.374495
            lng: -122.587017
          - lat: 45.374137
            lng: -122.586867
          - lat: 45.373646
            lng: -122.586686
          - lat: 45.373572
            lng: -122.586658
          - lat: 45.373194
            lng: -122.586506
          - lat: 45.372855
            lng: -122.586367
          - lat: 45.372463
            lng: -122.586234
          - lat: 45.372156
            lng: -122.586125
          - lat: 45.371846
            lng: -122.586016
          - lat: 45.371508
            lng: -122.585901
        distance: 513.266
        duration: 25.269
        road_name: Cascade Highway
        exits: []
        instruction: Keep right to take OR 213 South/Cascade Highway.
        visual_instructions: []
        spoken_instructions: []
        annotations: ~
        incidents: []
      - geometry:
          - lat: 45.371508
            lng: -122.585901
          - lat: 45.371508
            lng: -122.585901
        distance: 0
        duration: 0
        road_name: Cascade Highway
        exits: []
        instruction: You have arrived at your destination.
        visual_instructions: []
        spoken_instructions: []
        annotations: ~
        incidents: []
    remaining_waypoints:
      - coordinate:
          lat: 45.371508
          lng: -122.585901
        kind: Break
    progress:
      distanceToNextManeuver: "310.2960551632"
      distanceRemaining: "310.2960551632"
      durationRemaining: "15.2764278521"
    summary:
      distanceTraveled: "762.5606739776"
      snappedDistanceTraveled: "762.5606739776"
      startedAt: "[timestamp]"
      endedAt: "[none]"
    deviation: NoDeviation
    visual_instruction: ~
    spoken_instruction: ~
    annotation_json: ~
- Navigating:
    current_step_geometry_index: 7
    user_location:
      coordinates:
        lat: 45.374137
        lng: -122.586867
      horizontal_accuracy: 0
      course_over_ground:
        degrees: 166
        accuracy: 5
      speed: ~
    snapped_user_location:
      coordinates:
        lat: 45.374137
        lng: -122.586867
      horizontal_accuracy: 0
      course_over_ground:
        degrees: 166
        accuracy: 5
      speed: ~
    remaining_steps:
      - geometry:
          - lat: 45.375703
            lng: -122.588114
          - lat: 45.375631
            lng: -122.58789
          - lat: 45.375576
            lng: -122.587713
          - lat: 45.375506
            lng: -122.58758
          - lat: 45.375468
            lng: -122.587524
          - lat: 45.37531
            lng: -122.587349
          - lat: 45.375003
            lng: -122.587226
          - lat: 45.374495
            lng: -122.587017
          - lat: 45.374137
            lng: -122.586867
          - lat: 45.373646
            lng: -122.586686
          - lat: 45.373572
            lng: -122.586658
          - lat: 45.373194
            lng: -122.586506
          - lat: 45.372855
            lng: -122.586367
          - lat: 45.372463
            lng: -122.586234
          - lat: 45.372156
            lng: -122.586125
          - lat: 45.371846
            lng: -122.586016
          - lat: 45.371508
            lng: -122.585901
        distance: 513.266
        duration: 25.269
        road_name: Cascade Highway
        exits: []
        instruction: Keep right to take OR 213 South/Cascade Highway.
        visual_instructions: []
        spoken_instructions: []
        annotations: ~
        incidents: []
      - geometry:
          - lat: 45.371508
            lng: -122.585901
          - lat: 45.371508
            lng: -122.585901
        distance: 0
        duration: 0
        road_name: Cascade Highway
        exits: []
        instruction: You have arrived at your destination.
        visual_instructions: []
        spoken_instructions: []
        annotations: ~
        incidents: []
    remaining_waypoints:
      - coordinate:
          lat: 45.371508
          lng: -122.585901
        kind: Break
    progress:
      distanceToNextManeuver: "301.9573483869"
      distanceRemaining: "301.9573483869"
      durationRemaining: "14.8658984550"
    summary:
      distanceTraveled: "770.9026195121"
      snappedDistanceTraveled: "770.9026195121"
      startedAt: "[timestamp]"
      endedAt: "[none]"
    deviation: NoDeviation
    visual_instruction: ~
    spoken_instruction: ~
    annotation_json: ~
- Navigating:
    current_step_geometry_index: 8
    user_location:
      coordinates:
        lat: 45.374055
        lng: -122.586837
      horizontal_accuracy: 0
      course_over_ground:
        degrees: 166
        accuracy: 5
      speed: ~
    snapped_user_location:
      coordinates:
        lat: 45.374055
        lng: -122.586837
      horizontal_accuracy: 0
      course_over_ground:
        degrees: 166
        accuracy: 5
      speed: ~
    remaining_steps:
      - geometry:
          - lat: 45.375703
            lng: -122.588114
          - lat: 45.375631
            lng: -122.58789
          - lat: 45.375576
            lng: -122.587713
          - lat: 45.375506
            lng: -122.58758
          - lat: 45.375468
            lng: -122.587524
          - lat: 45.37531
            lng: -122.587349
          - lat: 45.375003
            lng: -122.587226
          - lat: 45.374495
            lng: -122.587017
          - lat: 45.374137
            lng: -122.586867
          - lat: 45.373646
            lng: -122.586686
          - lat: 45.373572
            lng: -122.586658
          - lat: 45.373194
            lng: -122.586506
          - lat: 45.372855
            lng: -122.586367
          - lat: 45.372463
            lng: -122.586234
          - lat: 45.372156
            lng: -122.586125
          - lat: 45.371846
            lng: -122.586016
          - lat: 45.371508
            lng: -122.585901
        distance: 513.266
        duration: 25.269
        road_name: Cascade Highway
        exits: []
        instruction: Keep right to take OR 213 South/Cascade Highway.
        visual_instructions: []
        spoken_instructions: []
        annotations: ~
        incidents: []
      - geometry:
          - lat: 45.371508
            lng: -122.585901
          - lat: 45.371508
            lng: -122.585901
        distance: 0
        duration: 0
        road_name: Cascade Highway
        exits: []
        instruction: You have arrived at your destination.
        visual_instructions: []
        spoken_instructions: []
        annotations: ~
        incidents: []
    remaining_waypoints:
      - coordinate:
          lat: 45.371508
          lng: -122.585901
        kind: Break
    progress:
      distanceToNextManeuver: "292.5470921441"
      distanceRemaining: "292.5470921441"
      durationRemaining: "14.4026147678"
    summary:
      distanceTraveled: "780.3169258001"
      snappedDistanceTraveled: "780.3169258001"
      startedAt: "[timestamp]"
      endedAt: "[none]"
    deviation: NoDeviation
    visual_instruction: ~
    spoken_instruction: ~
    annotation_json: ~
- Navigating:
    current_step_geometry_index: 8
    user_location:
      coordinates:
        lat: 45.373973
        lng: -122.586807
      horizontal_accuracy: 0
      course_over_ground:
        degrees: 165
        accuracy: 5
      speed: ~
    snapped_user_location:
      coordinates:
        lat: 45.373973
        lng: -122.586807
      horizontal_accuracy: 0
      course_over_ground:
        degrees: 165
        accuracy: 5
      speed: ~
    remaining_steps:
      - geometry:
          - lat: 45.375703
            lng: -122.588114
          - lat: 45.375631
            lng: -122.58789
          - lat: 45.375576
            lng: -122.587713
          - lat: 45.375506
            lng: -122.58758
          - lat: 45.375468
            lng: -122.587524
          - lat: 45.37531
            lng: -122.587349
          - lat: 45.375003
            lng: -122.587226
          - lat: 45.374495
            lng: -122.587017
          - lat: 45.374137
            lng: -122.586867
          - lat: 45.373646
            lng: -122.586686
          - lat: 45.373572
            lng: -122.586658
          - lat: 45.373194
            lng: -122.586506
          - lat: 45.372855
            lng: -122.586367
          - lat: 45.372463
            lng: -122.586234
          - lat: 45.372156
            lng: -122.586125
          - lat: 45.371846
            lng: -122.586016
          - lat: 45.371508
            lng: -122.585901
        distance: 513.266
        duration: 25.269
        road_name: Cascade Highway
        exits: []
        instruction: Keep right to take OR 213 South/Cascade Highway.
        visual_instructions: []
        spoken_instructions: []
        annotations: ~
        incidents: []
      - geometry:
          - lat: 45.371508
            lng: -122.585901
          - lat: 45.371508
            lng: -122.585901
        distance: 0
        duration: 0
        road_name: Cascade Highway
        exits: []
        instruction: You have arrived at your destination.
        visual_instructions: []
        spoken_instructions: []
        annotations: ~
        incidents: []
    remaining_waypoints:
      - coordinate:
          lat: 45.371508
          lng: -122.585901
        kind: Break
    progress:
      distanceToNextManeuver: "283.1368359008"
      distanceRemaining: "283.1368359008"
      durationRemaining: "13.9393310805"
    summary:
      distanceTraveled: "789.7312329341"
      snappedDistanceTraveled: "789.7312329341"
      startedAt: "[timestamp]"
      endedAt: "[none]"
    deviation: NoDeviation
    visual_instruction: ~
    spoken_instruction: ~
    annotation_json: ~
- Navigating:
    current_step_geometry_index: 8
    user_location:
      coordinates:
        lat: 45.373892
        lng: -122.586776
      horizontal_accuracy: 0
      course_over_ground:
        degrees: 166
        accuracy: 5
      speed: ~
    snapped_user_location:
      coordinates:
        lat: 45.373892
        lng: -122.586776
      horizontal_accuracy: 0
      course_over_ground:
        degrees: 166
        accuracy: 5
      speed: ~
    remaining_steps:
      - geometry:
          - lat: 45.375703
            lng: -122.588114
          - lat: 45.375631
            lng: -122.58789
          - lat: 45.375576
            lng: -122.587713
          - lat: 45.375506
            lng: -122.58758
          - lat: 45.375468
            lng: -122.587524
          - lat: 45.37531
            lng: -122.587349
          - lat: 45.375003
            lng: -122.587226
          - lat: 45.374495
            lng: -122.587017
          - lat: 45.374137
            lng: -122.586867
          - lat: 45.373646
            lng: -122.586686
          - lat: 45.373572
            lng: -122.586658
          - lat: 45.373194
            lng: -122.586506
          - lat: 45.372855
            lng: -122.586367
          - lat: 45.372463
            lng: -122.586234
          - lat: 45.372156
            lng: -122.586125
          - lat: 45.371846
            lng: -122.586016
          - lat: 45.371508
            lng: -122.585901
        distance: 513.266
        duration: 25.269
        road_name: Cascade Highway
        exits: []
        instruction: Keep right to take OR 213 South/Cascade Highway.
        visual_instructions: []
        spoken_instructions: []
        annotations: ~
        incidents: []
      - geometry:
          - lat: 45.371508
            lng: -122.585901
          - lat: 45.371508
            lng: -122.585901
        distance: 0
        duration: 0
        road_name: Cascade Highway
        exits: []
        instruction: You have arrived at your destination.
        visual_instructions: []
        spoken_instructions: []
        annotations: ~
        incidents: []
    remaining_waypoints:
      - coordinate:
          lat: 45.371508
          lng: -122.585901
        kind: Break
    progress:
      distanceToNextManeuver: "273.7904240821"
      distanceRemaining: "273.7904240821"
      durationRemaining: "13.4791905681"
    summary:
      distanceTraveled: "799.0578612966"
      snappedDistanceTraveled: "799.0578612966"
      startedAt: "[timestamp]"
      endedAt: "[none]"
    deviation: NoDeviation
    visual_instruction: ~
    spoken_instruction: ~
    annotation_json: ~
- Navigating:
    current_step_geometry_index: 8
    user_location:
      coordinates:
        lat: 45.37381
        lng: -122.586746
      horizontal_accuracy: 0
      course_over_ground:
        degrees: 166
        accuracy: 5
      speed: ~
    snapped_user_location:
      coordinates:
        lat: 45.37381
        lng: -122.586746
      horizontal_accuracy: 0
      course_over_ground:
        degrees: 166
        accuracy: 5
      speed: ~
    remaining_steps:
      - geometry:
          - lat: 45.375703
            lng: -122.588114
          - lat: 45.375631
            lng: -122.58789
          - lat: 45.375576
            lng: -122.587713
          - lat: 45.375506
            lng: -122.58758
          - lat: 45.375468
            lng: -122.587524
          - lat: 45.37531
            lng: -122.587349
          - lat: 45.375003
            lng: -122.587226
          - lat: 45.374495
            lng: -122.587017
          - lat: 45.374137
            lng: -122.586867
          - lat: 45.373646
            lng: -122.586686
          - lat: 45.373572
            lng: -122.586658
          - lat: 45.373194
            lng: -122.586506
          - lat: 45.372855
            lng: -122.586367
          - lat: 45.372463
            lng: -122.586234
          - lat: 45.372156
            lng: -122.586125
          - lat: 45.371846
            lng: -122.586016
          - lat: 45.371508
            lng: -122.585901
        distance: 513.266
        duration: 25.269
        road_name: Cascade Highway
        exits: []
        instruction: Keep right to take OR 213 South/Cascade Highway.
        visual_instructions: []
        spoken_instructions: []
        annotations: ~
        incidents: []
      - geometry:
          - lat: 45.371508
            lng: -122.585901
          - lat: 45.371508
            lng: -122.585901
        distance: 0
        duration: 0
        road_name: Cascade Highway
        exits: []
        instruction: You have arrived at your destination.
        visual_instructions: []
        spoken_instructions: []
        annotations: ~
        incidents: []
    remaining_waypoints:
      - coordinate:
          lat: 45.371508
          lng: -122.585901
        kind: Break
    progress:
      distanceToNextManeuver: "264.3801678394"
      distanceRemaining: "264.3801678394"
      durationRemaining: "13.0159068809"
    summary:
      distanceTraveled: "808.4721701116"
      snappedDistanceTraveled: "808.4721701116"
      startedAt: "[timestamp]"
      endedAt: "[none]"
    deviation: NoDeviation
    visual_instruction: ~
    spoken_instruction: ~
    annotation_json: ~
- Navigating:
    current_step_geometry_index: 8
    user_location:
      coordinates:
        lat: 45.373728
        lng: -122.586716
      horizontal_accuracy: 0
      course_over_ground:
        degrees: 166
        accuracy: 5
      speed: ~
    snapped_user_location:
      coordinates:
        lat: 45.373728
        lng: -122.586716
      horizontal_accuracy: 0
      course_over_ground:
        degrees: 166
        accuracy: 5
      speed: ~
    remaining_steps:
      - geometry:
          - lat: 45.375703
            lng: -122.588114
          - lat: 45.375631
            lng: -122.58789
          - lat: 45.375576
            lng: -122.587713
          - lat: 45.375506
            lng: -122.58758
          - lat: 45.375468
            lng: -122.587524
          - lat: 45.37531
            lng: -122.587349
          - lat: 45.375003
            lng: -122.587226
          - lat: 45.374495
            lng: -122.587017
          - lat: 45.374137
            lng: -122.586867
          - lat: 45.373646
            lng: -122.586686
          - lat: 45.373572
            lng: -122.586658
          - lat: 45.373194
            lng: -122.586506
          - lat: 45.372855
            lng: -122.586367
          - lat: 45.372463
            lng: -122.586234
          - lat: 45.372156
            lng: -122.586125
          - lat: 45.371846
            lng: -122.586016
          - lat: 45.371508
            lng: -122.585901
        distance: 513.266
        duration: 25.269
        road_name: Cascade Highway
        exits: []
        instruction: Keep right to take OR 213 South/Cascade Highway.
        visual_instructions: []
        spoken_instructions: []
        annotations: ~
        incidents: []
      - geometry:
          - lat: 45.371508
            lng: -122.585901
          - lat: 45.371508
            lng: -122.585901
        distance: 0
        duration: 0
        road_name: Cascade Highway
        exits: []
        instruction: You have arrived at your destination.
        visual_instructions: []
        spoken_instructions: []
        annotations: ~
        incidents: []
    remaining_waypoints:
      - coordinate:
          lat: 45.371508
          lng: -122.585901
        kind: Break
    progress:
      distanceToNextManeuver: "254.9699115960"
      distanceRemaining: "254.9699115960"
      durationRemaining: "12.5526231937"
    summary:
      distanceTraveled: "817.8864797726"
      snappedDistanceTraveled: "817.8864797726"
      startedAt: "[timestamp]"
      endedAt: "[none]"
    deviation: NoDeviation
    visual_instruction: ~
    spoken_instruction: ~
    annotation_json: ~
- Navigating:
    current_step_geometry_index: 8
    user_location:
      coordinates:
        lat: 45.373646
        lng: -122.586686
      horizontal_accuracy: 0
      course_over_ground:
        degrees: 165
        accuracy: 5
      speed: ~
    snapped_user_location:
      coordinates:
        lat: 45.373646
        lng: -122.586686
      horizontal_accuracy: 0
      course_over_ground:
        degrees: 165
        accuracy: 5
      speed: ~
    remaining_steps:
      - geometry:
          - lat: 45.375703
            lng: -122.588114
          - lat: 45.375631
            lng: -122.58789
          - lat: 45.375576
            lng: -122.587713
          - lat: 45.375506
            lng: -122.58758
          - lat: 45.375468
            lng: -122.587524
          - lat: 45.37531
            lng: -122.587349
          - lat: 45.375003
            lng: -122.587226
          - lat: 45.374495
            lng: -122.587017
          - lat: 45.374137
            lng: -122.586867
          - lat: 45.373646
            lng: -122.586686
          - lat: 45.373572
            lng: -122.586658
          - lat: 45.373194
            lng: -122.586506
          - lat: 45.372855
            lng: -122.586367
          - lat: 45.372463
            lng: -122.586234
          - lat: 45.372156
            lng: -122.586125
          - lat: 45.371846
            lng: -122.586016
          - lat: 45.371508
            lng: -122.585901
        distance: 513.266
        duration: 25.269
        road_name: Cascade Highway
        exits: []
        instruction: Keep right to take OR 213 South/Cascade Highway.
        visual_instructions: []
        spoken_instructions: []
        annotations: ~
        incidents: []
      - geometry:
          - lat: 45.371508
            lng: -122.585901
          - lat: 45.371508
            lng: -122.585901
        distance: 0
        duration: 0
        road_name: Cascade Highway
        exits: []
        instruction: You have arrived at your destination.
        visual_instructions: []
        spoken_instructions: []
        annotations: ~
        incidents: []
    remaining_waypoints:
      - coordinate:
          lat: 45.371508
          lng: -122.585901
        kind: Break
    progress:
      distanceToNextManeuver: "245.5596553532"
      distanceRemaining: "245.5596553532"
      durationRemaining: "12.0893395065"
    summary:
      distanceTraveled: "827.3007902791"
      snappedDistanceTraveled: "827.3007902791"
      startedAt: "[timestamp]"
      endedAt: "[none]"
    deviation: NoDeviation
    visual_instruction: ~
    spoken_instruction: ~
    annotation_json: ~
- Navigating:
    current_step_geometry_index: 9
    user_location:
      coordinates:
        lat: 45.373572
        lng: -122.586658
      horizontal_accuracy: 0
      course_over_ground:
        degrees: 164
        accuracy: 5
      speed: ~
    snapped_user_location:
      coordinates:
        lat: 45.373572
        lng: -122.586658
      horizontal_accuracy: 0
      course_over_ground:
        degrees: 164
        accuracy: 5
      speed: ~
    remaining_steps:
      - geometry:
          - lat: 45.375703
            lng: -122.588114
          - lat: 45.375631
            lng: -122.58789
          - lat: 45.375576
            lng: -122.587713
          - lat: 45.375506
            lng: -122.58758
          - lat: 45.375468
            lng: -122.587524
          - lat: 45.37531
            lng: -122.587349
          - lat: 45.375003
            lng: -122.587226
          - lat: 45.374495
            lng: -122.587017
          - lat: 45.374137
            lng: -122.586867
          - lat: 45.373646
            lng: -122.586686
          - lat: 45.373572
            lng: -122.586658
          - lat: 45.373194
            lng: -122.586506
          - lat: 45.372855
            lng: -122.586367
          - lat: 45.372463
            lng: -122.586234
          - lat: 45.372156
            lng: -122.586125
          - lat: 45.371846
            lng: -122.586016
          - lat: 45.371508
            lng: -122.585901
        distance: 513.266
        duration: 25.269
        road_name: Cascade Highway
        exits: []
        instruction: Keep right to take OR 213 South/Cascade Highway.
        visual_instructions: []
        spoken_instructions: []
        annotations: ~
        incidents: []
      - geometry:
          - lat: 45.371508
            lng: -122.585901
          - lat: 45.371508
            lng: -122.585901
        distance: 0
        duration: 0
        road_name: Cascade Highway
        exits: []
        instruction: You have arrived at your destination.
        visual_instructions: []
        spoken_instructions: []
        annotations: ~
        incidents: []
    remaining_waypoints:
      - coordinate:
          lat: 45.371508
          lng: -122.585901
        kind: Break
    progress:
      distanceToNextManeuver: "237.0455039623"
      distanceRemaining: "237.0455039623"
      durationRemaining: "11.6701726583"
    summary:
      distanceTraveled: "835.8149416700"
      snappedDistanceTraveled: "835.8149416700"
      startedAt: "[timestamp]"
      endedAt: "[none]"
    deviation: NoDeviation
    visual_instruction: ~
    spoken_instruction: ~
    annotation_json: ~
- Navigating:
    current_step_geometry_index: 10
    user_location:
      coordinates:
        lat: 45.373496
        lng: -122.586628
      horizontal_accuracy: 0
      course_over_ground:
        degrees: 164
        accuracy: 5
      speed: ~
    snapped_user_location:
      coordinates:
        lat: 45.373496
        lng: -122.586628
      horizontal_accuracy: 0
      course_over_ground:
        degrees: 164
        accuracy: 5
      speed: ~
    remaining_steps:
      - geometry:
          - lat: 45.375703
            lng: -122.588114
          - lat: 45.375631
            lng: -122.58789
          - lat: 45.375576
            lng: -122.587713
          - lat: 45.375506
            lng: -122.58758
          - lat: 45.375468
            lng: -122.587524
          - lat: 45.37531
            lng: -122.587349
          - lat: 45.375003
            lng: -122.587226
          - lat: 45.374495
            lng: -122.587017
          - lat: 45.374137
            lng: -122.586867
          - lat: 45.373646
            lng: -122.586686
          - lat: 45.373572
            lng: -122.586658
          - lat: 45.373194
            lng: -122.586506
          - lat: 45.372855
            lng: -122.586367
          - lat: 45.372463
            lng: -122.586234
          - lat: 45.372156
            lng: -122.586125
          - lat: 45.371846
            lng: -122.586016
          - lat: 45.371508
            lng: -122.585901
        distance: 513.266
        duration: 25.269
        road_name: Cascade Highway
        exits: []
        instruction: Keep right to take OR 213 South/Cascade Highway.
        visual_instructions: []
        spoken_instructions: []
        annotations: ~
        incidents: []
      - geometry:
          - lat: 45.371508
            lng: -122.585901
          - lat: 45.371508
            lng: -122.585901
        distance: 0
        duration: 0
        road_name: Cascade Highway
        exits: []
        instruction: You have arrived at your destination.
        visual_instructions: []
        spoken_instructions: []
        annotations: ~
        incidents: []
    remaining_waypoints:
      - coordinate:
          lat: 45.371508
          lng: -122.585901
        kind: Break
    progress:
      distanceToNextManeuver: "228.2864126007"
      distanceRemaining: "228.2864126007"
      durationRemaining: "11.2389469788"
    summary:
      distanceTraveled: "844.5846550145"
      snappedDistanceTraveled: "844.5846550145"
      startedAt: "[timestamp]"
      endedAt: "[none]"
    deviation: NoDeviation
    visual_instruction: ~
    spoken_instruction: ~
    annotation_json: ~
- Navigating:
    current_step_geometry_index: 10
    user_location:
      coordinates:
        lat: 45.373421
        lng: -122.586597
      horizontal_accuracy: 0
      course_over_ground:
        degrees: 164
        accuracy: 5
      speed: ~
    snapped_user_location:
      coordinates:
        lat: 45.373421
        lng: -122.586597
      horizontal_accuracy: 0
      course_over_ground:
        degrees: 164
        accuracy: 5
      speed: ~
    remaining_steps:
      - geometry:
          - lat: 45.375703
            lng: -122.588114
          - lat: 45.375631
            lng: -122.58789
          - lat: 45.375576
            lng: -122.587713
          - lat: 45.375506
            lng: -122.58758
          - lat: 45.375468
            lng: -122.587524
          - lat: 45.37531
            lng: -122.587349
          - lat: 45.375003
            lng: -122.587226
          - lat: 45.374495
            lng: -122.587017
          - lat: 45.374137
            lng: -122.586867
          - lat: 45.373646
            lng: -122.586686
          - lat: 45.373572
            lng: -122.586658
          - lat: 45.373194
            lng: -122.586506
          - lat: 45.372855
            lng: -122.586367
          - lat: 45.372463
            lng: -122.586234
          - lat: 45.372156
            lng: -122.586125
          - lat: 45.371846
            lng: -122.586016
          - lat: 45.371508
            lng: -122.585901
        distance: 513.266
        duration: 25.269
        road_name: Cascade Highway
        exits: []
        instruction: Keep right to take OR 213 South/Cascade Highway.
        visual_instructions: []
        spoken_instructions: []
        annotations: ~
        incidents: []
      - geometry:
          - lat: 45.371508
            lng: -122.585901
          - lat: 45.371508
            lng: -122.585901
        distance: 0
        duration: 0
        road_name: Cascade Highway
        exits: []
        instruction: You have arrived at your destination.
        visual_instructions: []
        spoken_instructions: []
        annotations: ~
        incidents: []
    remaining_waypoints:
      - coordinate:
          lat: 45.371508
          lng: -122.585901
        kind: Break
    progress:
      distanceToNextManeuver: "219.5867887537"
      distanceRemaining: "219.5867887537"
      durationRemaining: "10.8106489910"
    summary:
      distanceTraveled: "853.2687247504"
      snappedDistanceTraveled: "853.2687247504"
      startedAt: "[timestamp]"
      endedAt: "[none]"
    deviation: NoDeviation
    visual_instruction: ~
    spoken_instruction: ~
    annotation_json: ~
- Navigating:
    current_step_geometry_index: 10
    user_location:
      coordinates:
        lat: 45.373345
        lng: -122.586567
      horizontal_accuracy: 0
      course_over_ground:
        degrees: 164
        accuracy: 5
      speed: ~
    snapped_user_location:
      coordinates:
        lat: 45.373345
        lng: -122.586567
      horizontal_accuracy: 0
      course_over_ground:
        degrees: 164
        accuracy: 5
      speed: ~
    remaining_steps:
      - geometry:
          - lat: 45.375703
            lng: -122.588114
          - lat: 45.375631
            lng: -122.58789
          - lat: 45.375576
            lng: -122.587713
          - lat: 45.375506
            lng: -122.58758
          - lat: 45.375468
            lng: -122.587524
          - lat: 45.37531
            lng: -122.587349
          - lat: 45.375003
            lng: -122.587226
          - lat: 45.374495
            lng: -122.587017
          - lat: 45.374137
            lng: -122.586867
          - lat: 45.373646
            lng: -122.586686
          - lat: 45.373572
            lng: -122.586658
          - lat: 45.373194
            lng: -122.586506
          - lat: 45.372855
            lng: -122.586367
          - lat: 45.372463
            lng: -122.586234
          - lat: 45.372156
            lng: -122.586125
          - lat: 45.371846
            lng: -122.586016
          - lat: 45.371508
            lng: -122.585901
        distance: 513.266
        duration: 25.269
        road_name: Cascade Highway
        exits: []
        instruction: Keep right to take OR 213 South/Cascade Highway.
        visual_instructions: []
        spoken_instructions: []
        annotations: ~
        incidents: []
      - geometry:
          - lat: 45.371508
            lng: -122.585901
          - lat: 45.371508
            lng: -122.585901
        distance: 0
        duration: 0
        road_name: Cascade Highway
        exits: []
        instruction: You have arrived at your destination.
        visual_instructions: []
        spoken_instructions: []
        annotations: ~
        incidents: []
    remaining_waypoints:
      - coordinate:
          lat: 45.371508
          lng: -122.585901
        kind: Break
    progress:
      distanceToNextManeuver: "210.8276973921"
      distanceRemaining: "210.8276973921"
      durationRemaining: "10.3794233115"
    summary:
      distanceTraveled: "862.0384397668"
      snappedDistanceTraveled: "862.0384397668"
      startedAt: "[timestamp]"
      endedAt: "[none]"
    deviation: NoDeviation
    visual_instruction: ~
    spoken_instruction: ~
    annotation_json: ~
- Navigating:
    current_step_geometry_index: 10
    user_location:
      coordinates:
        lat: 45.37327
        lng: -122.586536
      horizontal_accuracy: 0
      course_over_ground:
        degrees: 164
        accuracy: 5
      speed: ~
    snapped_user_location:
      coordinates:
        lat: 45.37327
        lng: -122.586536
      horizontal_accuracy: 0
      course_over_ground:
        degrees: 164
        accuracy: 5
      speed: ~
    remaining_steps:
      - geometry:
          - lat: 45.375703
            lng: -122.588114
          - lat: 45.375631
            lng: -122.58789
          - lat: 45.375576
            lng: -122.587713
          - lat: 45.375506
            lng: -122.58758
          - lat: 45.375468
            lng: -122.587524
          - lat: 45.37531
            lng: -122.587349
          - lat: 45.375003
            lng: -122.587226
          - lat: 45.374495
            lng: -122.587017
          - lat: 45.374137
            lng: -122.586867
          - lat: 45.373646
            lng: -122.586686
          - lat: 45.373572
            lng: -122.586658
          - lat: 45.373194
            lng: -122.586506
          - lat: 45.372855
            lng: -122.586367
          - lat: 45.372463
            lng: -122.586234
          - lat: 45.372156
            lng: -122.586125
          - lat: 45.371846
            lng: -122.586016
          - lat: 45.371508
            lng: -122.585901
        distance: 513.266
        duration: 25.269
        road_name: Cascade Highway
        exits: []
        instruction: Keep right to take OR 213 South/Cascade Highway.
        visual_instructions: []
        spoken_instructions: []
        annotations: ~
        incidents: []
      - geometry:
          - lat: 45.371508
            lng: -122.585901
          - lat: 45.371508
            lng: -122.585901
        distance: 0
        duration: 0
        road_name: Cascade Highway
        exits: []
        instruction: You have arrived at your destination.
        visual_instructions: []
        spoken_instructions: []
        annotations: ~
        incidents: []
    remaining_waypoints:
      - coordinate:
          lat: 45.371508
          lng: -122.585901
        kind: Break
    progress:
      distanceToNextManeuver: "202.1280735450"
      distanceRemaining: "202.1280735450"
      durationRemaining: "9.9511253237"
    summary:
      distanceTraveled: "870.7225113055"
      snappedDistanceTraveled: "870.7225113055"
      startedAt: "[timestamp]"
      endedAt: "[none]"
    deviation: NoDeviation
    visual_instruction: ~
    spoken_instruction: ~
    annotation_json: ~
- Navigating:
    current_step_geometry_index: 10
    user_location:
      coordinates:
        lat: 45.373194
        lng: -122.586506
      horizontal_accuracy: 0
      course_over_ground:
        degrees: 164
        accuracy: 5
      speed: ~
    snapped_user_location:
      coordinates:
        lat: 45.373194
        lng: -122.586506
      horizontal_accuracy: 0
      course_over_ground:
        degrees: 164
        accuracy: 5
      speed: ~
    remaining_steps:
      - geometry:
          - lat: 45.375703
            lng: -122.588114
          - lat: 45.375631
            lng: -122.58789
          - lat: 45.375576
            lng: -122.587713
          - lat: 45.375506
            lng: -122.58758
          - lat: 45.375468
            lng: -122.587524
          - lat: 45.37531
            lng: -122.587349
          - lat: 45.375003
            lng: -122.587226
          - lat: 45.374495
            lng: -122.587017
          - lat: 45.374137
            lng: -122.586867
          - lat: 45.373646
            lng: -122.586686
          - lat: 45.373572
            lng: -122.586658
          - lat: 45.373194
            lng: -122.586506
          - lat: 45.372855
            lng: -122.586367
          - lat: 45.372463
            lng: -122.586234
          - lat: 45.372156
            lng: -122.586125
          - lat: 45.371846
            lng: -122.586016
          - lat: 45.371508
            lng: -122.585901
        distance: 513.266
        duration: 25.269
        road_name: Cascade Highway
        exits: []
        instruction: Keep right to take OR 213 South/Cascade Highway.
        visual_instructions: []
        spoken_instructions: []
        annotations: ~
        incidents: []
      - geometry:
          - lat: 45.371508
            lng: -122.585901
          - lat: 45.371508
            lng: -122.585901
        distance: 0
        duration: 0
        road_name: Cascade Highway
        exits: []
        instruction: You have arrived at your destination.
        visual_instructions: []
        spoken_instructions: []
        annotations: ~
        incidents: []
    remaining_waypoints:
      - coordinate:
          lat: 45.371508
          lng: -122.585901
        kind: Break
    progress:
      distanceToNextManeuver: "193.3689821834"
      distanceRemaining: "193.3689821834"
      durationRemaining: "9.5198996442"
    summary:
      distanceTraveled: "879.4922279939"
      snappedDistanceTraveled: "879.4922279939"
      startedAt: "[timestamp]"
      endedAt: "[none]"
    deviation: NoDeviation
    visual_instruction: ~
    spoken_instruction: ~
    annotation_json: ~
- Navigating:
    current_step_geometry_index: 11
    user_location:
      coordinates:
        lat: 45.373109
        lng: -122.586471
      horizontal_accuracy: 0
      course_over_ground:
        degrees: 164
        accuracy: 5
      speed: ~
    snapped_user_location:
      coordinates:
        lat: 45.373109
        lng: -122.586471
      horizontal_accuracy: 0
      course_over_ground:
        degrees: 164
        accuracy: 5
      speed: ~
    remaining_steps:
      - geometry:
          - lat: 45.375703
            lng: -122.588114
          - lat: 45.375631
            lng: -122.58789
          - lat: 45.375576
            lng: -122.587713
          - lat: 45.375506
            lng: -122.58758
          - lat: 45.375468
            lng: -122.587524
          - lat: 45.37531
            lng: -122.587349
          - lat: 45.375003
            lng: -122.587226
          - lat: 45.374495
            lng: -122.587017
          - lat: 45.374137
            lng: -122.586867
          - lat: 45.373646
            lng: -122.586686
          - lat: 45.373572
            lng: -122.586658
          - lat: 45.373194
            lng: -122.586506
          - lat: 45.372855
            lng: -122.586367
          - lat: 45.372463
            lng: -122.586234
          - lat: 45.372156
            lng: -122.586125
          - lat: 45.371846
            lng: -122.586016
          - lat: 45.371508
            lng: -122.585901
        distance: 513.266
        duration: 25.269
        road_name: Cascade Highway
        exits: []
        instruction: Keep right to take OR 213 South/Cascade Highway.
        visual_instructions: []
        spoken_instructions: []
        annotations: ~
        incidents: []
      - geometry:
          - lat: 45.371508
            lng: -122.585901
          - lat: 45.371508
            lng: -122.585901
        distance: 0
        duration: 0
        road_name: Cascade Highway
        exits: []
        instruction: You have arrived at your destination.
        visual_instructions: []
        spoken_instructions: []
        annotations: ~
        incidents: []
    remaining_waypoints:
      - coordinate:
          lat: 45.371508
          lng: -122.585901
        kind: Break
    progress:
      distanceToNextManeuver: "183.5271339889"
      distanceRemaining: "183.5271339889"
      durationRemaining: "9.0353679160"
    summary:
      distanceTraveled: "889.3312787472"
      snappedDistanceTraveled: "889.3312787472"
      startedAt: "[timestamp]"
      endedAt: "[none]"
    deviation: NoDeviation
    visual_instruction: ~
    spoken_instruction: ~
    annotation_json: ~
- Navigating:
    current_step_geometry_index: 11
    user_location:
      coordinates:
        lat: 45.373025
        lng: -122.586436
      horizontal_accuracy: 0
      course_over_ground:
        degrees: 164
        accuracy: 5
      speed: ~
    snapped_user_location:
      coordinates:
        lat: 45.373025
        lng: -122.586436
      horizontal_accuracy: 0
      course_over_ground:
        degrees: 164
        accuracy: 5
      speed: ~
    remaining_steps:
      - geometry:
          - lat: 45.375703
            lng: -122.588114
          - lat: 45.375631
            lng: -122.58789
          - lat: 45.375576
            lng: -122.587713
          - lat: 45.375506
            lng: -122.58758
          - lat: 45.375468
            lng: -122.587524
          - lat: 45.37531
            lng: -122.587349
          - lat: 45.375003
            lng: -122.587226
          - lat: 45.374495
            lng: -122.587017
          - lat: 45.374137
            lng: -122.586867
          - lat: 45.373646
            lng: -122.586686
          - lat: 45.373572
            lng: -122.586658
          - lat: 45.373194
            lng: -122.586506
          - lat: 45.372855
            lng: -122.586367
          - lat: 45.372463
            lng: -122.586234
          - lat: 45.372156
            lng: -122.586125
          - lat: 45.371846
            lng: -122.586016
          - lat: 45.371508
            lng: -122.585901
        distance: 513.266
        duration: 25.269
        road_name: Cascade Highway
        exits: []
        instruction: Keep right to take OR 213 South/Cascade Highway.
        visual_instructions: []
        spoken_instructions: []
        annotations: ~
        incidents: []
      - geometry:
          - lat: 45.371508
            lng: -122.585901
          - lat: 45.371508
            lng: -122.585901
        distance: 0
        duration: 0
        road_name: Cascade Highway
        exits: []
        instruction: You have arrived at your destination.
        visual_instructions: []
        spoken_instructions: []
        annotations: ~
        incidents: []
    remaining_waypoints:
      - coordinate:
          lat: 45.371508
          lng: -122.585901
        kind: Break
    progress:
      distanceToNextManeuver: "173.7843471521"
      distanceRemaining: "173.7843471521"
      durationRemaining: "8.5557131549"
    summary:
      distanceTraveled: "899.0635635569"
      snappedDistanceTraveled: "899.0635635569"
      startedAt: "[timestamp]"
      endedAt: "[none]"
    deviation: NoDeviation
    visual_instruction: ~
    spoken_instruction: ~
    annotation_json: ~
- Navigating:
    current_step_geometry_index: 11
    user_location:
      coordinates:
        lat: 45.37294
        lng: -122.586402
      horizontal_accuracy: 0
      course_over_ground:
        degrees: 164
        accuracy: 5
      speed: ~
    snapped_user_location:
      coordinates:
        lat: 45.37294
        lng: -122.586402
      horizontal_accuracy: 0
      course_over_ground:
        degrees: 164
        accuracy: 5
      speed: ~
    remaining_steps:
      - geometry:
          - lat: 45.375703
            lng: -122.588114
          - lat: 45.375631
            lng: -122.58789
          - lat: 45.375576
            lng: -122.587713
          - lat: 45.375506
            lng: -122.58758
          - lat: 45.375468
            lng: -122.587524
          - lat: 45.37531
            lng: -122.587349
          - lat: 45.375003
            lng: -122.587226
          - lat: 45.374495
            lng: -122.587017
          - lat: 45.374137
            lng: -122.586867
          - lat: 45.373646
            lng: -122.586686
          - lat: 45.373572
            lng: -122.586658
          - lat: 45.373194
            lng: -122.586506
          - lat: 45.372855
            lng: -122.586367
          - lat: 45.372463
            lng: -122.586234
          - lat: 45.372156
            lng: -122.586125
          - lat: 45.371846
            lng: -122.586016
          - lat: 45.371508
            lng: -122.585901
        distance: 513.266
        duration: 25.269
        road_name: Cascade Highway
        exits: []
        instruction: Keep right to take OR 213 South/Cascade Highway.
        visual_instructions: []
        spoken_instructions: []
        annotations: ~
        incidents: []
      - geometry:
          - lat: 45.371508
            lng: -122.585901
          - lat: 45.371508
            lng: -122.585901
        distance: 0
        duration: 0
        road_name: Cascade Highway
        exits: []
        instruction: You have arrived at your destination.
        visual_instructions: []
        spoken_instructions: []
        annotations: ~
        incidents: []
    remaining_waypoints:
      - coordinate:
          lat: 45.371508
          lng: -122.585901
        kind: Break
    progress:
      distanceToNextManeuver: "163.9831170365"
      distanceRemaining: "163.9831170365"
      durationRemaining: "8.0731811271"
    summary:
      distanceTraveled: "908.8811981018"
      snappedDistanceTraveled: "908.8811981018"
      startedAt: "[timestamp]"
      endedAt: "[none]"
    deviation: NoDeviation
    visual_instruction: ~
    spoken_instruction: ~
    annotation_json: ~
- Navigating:
    current_step_geometry_index: 11
    user_location:
      coordinates:
        lat: 45.372855
        lng: -122.586367
      horizontal_accuracy: 0
      course_over_ground:
        degrees: 166
        accuracy: 5
      speed: ~
    snapped_user_location:
      coordinates:
        lat: 45.372855
        lng: -122.586367
      horizontal_accuracy: 0
      course_over_ground:
        degrees: 166
        accuracy: 5
      speed: ~
    remaining_steps:
      - geometry:
          - lat: 45.375703
            lng: -122.588114
          - lat: 45.375631
            lng: -122.58789
          - lat: 45.375576
            lng: -122.587713
          - lat: 45.375506
            lng: -122.58758
          - lat: 45.375468
            lng: -122.587524
          - lat: 45.37531
            lng: -122.587349
          - lat: 45.375003
            lng: -122.587226
          - lat: 45.374495
            lng: -122.587017
          - lat: 45.374137
            lng: -122.586867
          - lat: 45.373646
            lng: -122.586686
          - lat: 45.373572
            lng: -122.586658
          - lat: 45.373194
            lng: -122.586506
          - lat: 45.372855
            lng: -122.586367
          - lat: 45.372463
            lng: -122.586234
          - lat: 45.372156
            lng: -122.586125
          - lat: 45.371846
            lng: -122.586016
          - lat: 45.371508
            lng: -122.585901
        distance: 513.266
        duration: 25.269
        road_name: Cascade Highway
        exits: []
        instruction: Keep right to take OR 213 South/Cascade Highway.
        visual_instructions: []
        spoken_instructions: []
        annotations: ~
        incidents: []
      - geometry:
          - lat: 45.371508
            lng: -122.585901
          - lat: 45.371508
            lng: -122.585901
        distance: 0
        duration: 0
        road_name: Cascade Highway
        exits: []
        instruction: You have arrived at your destination.
        visual_instructions: []
        spoken_instructions: []
        annotations: ~
        incidents: []
    remaining_waypoints:
      - coordinate:
          lat: 45.371508
          lng: -122.585901
        kind: Break
    progress:
      distanceToNextManeuver: "154.1412688413"
      distanceRemaining: "154.1412688413"
      durationRemaining: "7.5886493989"
    summary:
      distanceTraveled: "918.7202522673"
      snappedDistanceTraveled: "918.7202522673"
      startedAt: "[timestamp]"
      endedAt: "[none]"
    deviation: NoDeviation
    visual_instruction: ~
    spoken_instruction: ~
    annotation_json: ~
- Navigating:
    current_step_geometry_index: 12
    user_location:
      coordinates:
        lat: 45.372777
        lng: -122.58634
      horizontal_accuracy: 0
      course_over_ground:
        degrees: 167
        accuracy: 5
      speed: ~
    snapped_user_location:
      coordinates:
        lat: 45.372777
        lng: -122.58634
      horizontal_accuracy: 0
      course_over_ground:
        degrees: 167
        accuracy: 5
      speed: ~
    remaining_steps:
      - geometry:
          - lat: 45.375703
            lng: -122.588114
          - lat: 45.375631
            lng: -122.58789
          - lat: 45.375576
            lng: -122.587713
          - lat: 45.375506
            lng: -122.58758
          - lat: 45.375468
            lng: -122.587524
          - lat: 45.37531
            lng: -122.587349
          - lat: 45.375003
            lng: -122.587226
          - lat: 45.374495
            lng: -122.587017
          - lat: 45.374137
            lng: -122.586867
          - lat: 45.373646
            lng: -122.586686
          - lat: 45.373572
            lng: -122.586658
          - lat: 45.373194
            lng: -122.586506
          - lat: 45.372855
            lng: -122.586367
          - lat: 45.372463
            lng: -122.586234
          - lat: 45.372156
            lng: -122.586125
          - lat: 45.371846
            lng: -122.586016
          - lat: 45.371508
            lng: -122.585901
        distance: 513.266
        duration: 25.269
        road_name: Cascade Highway
        exits: []
        instruction: Keep right to take OR 213 South/Cascade Highway.
        visual_instructions: []
        spoken_instructions: []
        annotations: ~
        incidents: []
      - geometry:
          - lat: 45.371508
            lng: -122.585901
          - lat: 45.371508
            lng: -122.585901
        distance: 0
        duration: 0
        road_name: Cascade Highway
        exits: []
        instruction: You have arrived at your destination.
        visual_instructions: []
        spoken_instructions: []
        annotations: ~
        incidents: []
    remaining_waypoints:
      - coordinate:
          lat: 45.371508
          lng: -122.585901
        kind: Break
    progress:
      distanceToNextManeuver: "145.2064661903"
      distanceRemaining: "145.2064661903"
      durationRemaining: "7.1487731394"
    summary:
      distanceTraveled: "927.6462163967"
      snappedDistanceTraveled: "927.6462163967"
      startedAt: "[timestamp]"
      endedAt: "[none]"
    deviation: NoDeviation
    visual_instruction: ~
    spoken_instruction: ~
    annotation_json: ~
- Navigating:
    current_step_geometry_index: 12
    user_location:
      coordinates:
        lat: 45.372698
        lng: -122.586314
      horizontal_accuracy: 0
      course_over_ground:
        degrees: 166
        accuracy: 5
      speed: ~
    snapped_user_location:
      coordinates:
        lat: 45.372698
        lng: -122.586314
      horizontal_accuracy: 0
      course_over_ground:
        degrees: 166
        accuracy: 5
      speed: ~
    remaining_steps:
      - geometry:
          - lat: 45.375703
            lng: -122.588114
          - lat: 45.375631
            lng: -122.58789
          - lat: 45.375576
            lng: -122.587713
          - lat: 45.375506
            lng: -122.58758
          - lat: 45.375468
            lng: -122.587524
          - lat: 45.37531
            lng: -122.587349
          - lat: 45.375003
            lng: -122.587226
          - lat: 45.374495
            lng: -122.587017
          - lat: 45.374137
            lng: -122.586867
          - lat: 45.373646
            lng: -122.586686
          - lat: 45.373572
            lng: -122.586658
          - lat: 45.373194
            lng: -122.586506
          - lat: 45.372855
            lng: -122.586367
          - lat: 45.372463
            lng: -122.586234
          - lat: 45.372156
            lng: -122.586125
          - lat: 45.371846
            lng: -122.586016
          - lat: 45.371508
            lng: -122.585901
        distance: 513.266
        duration: 25.269
        road_name: Cascade Highway
        exits: []
        instruction: Keep right to take OR 213 South/Cascade Highway.
        visual_instructions: []
        spoken_instructions: []
        annotations: ~
        incidents: []
      - geometry:
          - lat: 45.371508
            lng: -122.585901
          - lat: 45.371508
            lng: -122.585901
        distance: 0
        duration: 0
        road_name: Cascade Highway
        exits: []
        instruction: You have arrived at your destination.
        visual_instructions: []
        spoken_instructions: []
        annotations: ~
        incidents: []
    remaining_waypoints:
      - coordinate:
          lat: 45.371508
          lng: -122.585901
        kind: Break
    progress:
      distanceToNextManeuver: "136.2039340372"
      distanceRemaining: "136.2039340372"
      durationRemaining: "6.7055624358"
    summary:
      distanceTraveled: "936.6623496102"
      snappedDistanceTraveled: "936.6623496102"
      startedAt: "[timestamp]"
      endedAt: "[none]"
    deviation: NoDeviation
    visual_instruction: ~
    spoken_instruction: ~
    annotation_json: ~
- Navigating:
    current_step_geometry_index: 12
    user_location:
      coordinates:
        lat: 45.37262
        lng: -122.586287
      horizontal_accuracy: 0
      course_over_ground:
        degrees: 167
        accuracy: 5
      speed: ~
    snapped_user_location:
      coordinates:
        lat: 45.37262
        lng: -122.586287
      horizontal_accuracy: 0
      course_over_ground:
        degrees: 167
        accuracy: 5
      speed: ~
    remaining_steps:
      - geometry:
          - lat: 45.375703
            lng: -122.588114
          - lat: 45.375631
            lng: -122.58789
          - lat: 45.375576
            lng: -122.587713
          - lat: 45.375506
            lng: -122.58758
          - lat: 45.375468
            lng: -122.587524
          - lat: 45.37531
            lng: -122.587349
          - lat: 45.375003
            lng: -122.587226
          - lat: 45.374495
            lng: -122.587017
          - lat: 45.374137
            lng: -122.586867
          - lat: 45.373646
            lng: -122.586686
          - lat: 45.373572
            lng: -122.586658
          - lat: 45.373194
            lng: -122.586506
          - lat: 45.372855
            lng: -122.586367
          - lat: 45.372463
            lng: -122.586234
          - lat: 45.372156
            lng: -122.586125
          - lat: 45.371846
            lng: -122.586016
          - lat: 45.371508
            lng: -122.585901
        distance: 513.266
        duration: 25.269
        road_name: Cascade Highway
        exits: []
        instruction: Keep right to take OR 213 South/Cascade Highway.
        visual_instructions: []
        spoken_instructions: []
        annotations: ~
        incidents: []
      - geometry:
          - lat: 45.371508
            lng: -122.585901
          - lat: 45.371508
            lng: -122.585901
        distance: 0
        duration: 0
        road_name: Cascade Highway
        exits: []
        instruction: You have arrived at your destination.
        visual_instructions: []
        spoken_instructions: []
        annotations: ~
        incidents: []
    remaining_waypoints:
      - coordinate:
          lat: 45.371508
          lng: -122.585901
        kind: Break
    progress:
      distanceToNextManeuver: "127.2691313857"
      distanceRemaining: "127.2691313857"
      durationRemaining: "6.2656861763"
    summary:
      distanceTraveled: "945.5883151233"
      snappedDistanceTraveled: "945.5883151233"
      startedAt: "[timestamp]"
      endedAt: "[none]"
    deviation: NoDeviation
    visual_instruction: ~
    spoken_instruction: ~
    annotation_json: ~
- Navigating:
    current_step_geometry_index: 12
    user_location:
      coordinates:
        lat: 45.372541
        lng: -122.586261
      horizontal_accuracy: 0
      course_over_ground:
        degrees: 166
        accuracy: 5
      speed: ~
    snapped_user_location:
      coordinates:
        lat: 45.372541
        lng: -122.586261
      horizontal_accuracy: 0
      course_over_ground:
        degrees: 166
        accuracy: 5
      speed: ~
    remaining_steps:
      - geometry:
          - lat: 45.375703
            lng: -122.588114
          - lat: 45.375631
            lng: -122.58789
          - lat: 45.375576
            lng: -122.587713
          - lat: 45.375506
            lng: -122.58758
          - lat: 45.375468
            lng: -122.587524
          - lat: 45.37531
            lng: -122.587349
          - lat: 45.375003
            lng: -122.587226
          - lat: 45.374495
            lng: -122.587017
          - lat: 45.374137
            lng: -122.586867
          - lat: 45.373646
            lng: -122.586686
          - lat: 45.373572
            lng: -122.586658
          - lat: 45.373194
            lng: -122.586506
          - lat: 45.372855
            lng: -122.586367
          - lat: 45.372463
            lng: -122.586234
          - lat: 45.372156
            lng: -122.586125
          - lat: 45.371846
            lng: -122.586016
          - lat: 45.371508
            lng: -122.585901
        distance: 513.266
        duration: 25.269
        road_name: Cascade Highway
        exits: []
        instruction: Keep right to take OR 213 South/Cascade Highway.
        visual_instructions: []
        spoken_instructions: []
        annotations: ~
        incidents: []
      - geometry:
          - lat: 45.371508
            lng: -122.585901
          - lat: 45.371508
            lng: -122.585901
        distance: 0
        duration: 0
        road_name: Cascade Highway
        exits: []
        instruction: You have arrived at your destination.
        visual_instructions: []
        spoken_instructions: []
        annotations: ~
        incidents: []
    remaining_waypoints:
      - coordinate:
          lat: 45.371508
          lng: -122.585901
        kind: Break
    progress:
      distanceToNextManeuver: "118.2665992326"
      distanceRemaining: "118.2665992326"
      durationRemaining: "5.8224754728"
    summary:
      distanceTraveled: "954.6044496068"
      snappedDistanceTraveled: "954.6044496068"
      startedAt: "[timestamp]"
      endedAt: "[none]"
    deviation: NoDeviation
    visual_instruction: ~
    spoken_instruction: ~
    annotation_json: ~
- Navigating:
    current_step_geometry_index: 12
    user_location:
      coordinates:
        lat: 45.372463
        lng: -122.586234
      horizontal_accuracy: 0
      course_over_ground:
        degrees: 166
        accuracy: 5
      speed: ~
    snapped_user_location:
      coordinates:
        lat: 45.372463
        lng: -122.586234
      horizontal_accuracy: 0
      course_over_ground:
        degrees: 166
        accuracy: 5
      speed: ~
    remaining_steps:
      - geometry:
          - lat: 45.375703
            lng: -122.588114
          - lat: 45.375631
            lng: -122.58789
          - lat: 45.375576
            lng: -122.587713
          - lat: 45.375506
            lng: -122.58758
          - lat: 45.375468
            lng: -122.587524
          - lat: 45.37531
            lng: -122.587349
          - lat: 45.375003
            lng: -122.587226
          - lat: 45.374495
            lng: -122.587017
          - lat: 45.374137
            lng: -122.586867
          - lat: 45.373646
            lng: -122.586686
          - lat: 45.373572
            lng: -122.586658
          - lat: 45.373194
            lng: -122.586506
          - lat: 45.372855
            lng: -122.586367
          - lat: 45.372463
            lng: -122.586234
          - lat: 45.372156
            lng: -122.586125
          - lat: 45.371846
            lng: -122.586016
          - lat: 45.371508
            lng: -122.585901
        distance: 513.266
        duration: 25.269
        road_name: Cascade Highway
        exits: []
        instruction: Keep right to take OR 213 South/Cascade Highway.
        visual_instructions: []
        spoken_instructions: []
        annotations: ~
        incidents: []
      - geometry:
          - lat: 45.371508
            lng: -122.585901
          - lat: 45.371508
            lng: -122.585901
        distance: 0
        duration: 0
        road_name: Cascade Highway
        exits: []
        instruction: You have arrived at your destination.
        visual_instructions: []
        spoken_instructions: []
        annotations: ~
        incidents: []
    remaining_waypoints:
      - coordinate:
          lat: 45.371508
          lng: -122.585901
        kind: Break
    progress:
      distanceToNextManeuver: "109.3317965824"
      distanceRemaining: "109.3317965824"
      durationRemaining: "5.3825992134"
    summary:
      distanceTraveled: "963.5304165023"
      snappedDistanceTraveled: "963.5304165023"
      startedAt: "[timestamp]"
      endedAt: "[none]"
    deviation: NoDeviation
    visual_instruction: ~
    spoken_instruction: ~
    annotation_json: ~
- Navigating:
    current_step_geometry_index: 13
    user_location:
      coordinates:
        lat: 45.372386
        lng: -122.586207
      horizontal_accuracy: 0
      course_over_ground:
        degrees: 165
        accuracy: 5
      speed: ~
    snapped_user_location:
      coordinates:
        lat: 45.372386
        lng: -122.586207
      horizontal_accuracy: 0
      course_over_ground:
        degrees: 165
        accuracy: 5
      speed: ~
    remaining_steps:
      - geometry:
          - lat: 45.375703
            lng: -122.588114
          - lat: 45.375631
            lng: -122.58789
          - lat: 45.375576
            lng: -122.587713
          - lat: 45.375506
            lng: -122.58758
          - lat: 45.375468
            lng: -122.587524
          - lat: 45.37531
            lng: -122.587349
          - lat: 45.375003
            lng: -122.587226
          - lat: 45.374495
            lng: -122.587017
          - lat: 45.374137
            lng: -122.586867
          - lat: 45.373646
            lng: -122.586686
          - lat: 45.373572
            lng: -122.586658
          - lat: 45.373194
            lng: -122.586506
          - lat: 45.372855
            lng: -122.586367
          - lat: 45.372463
            lng: -122.586234
          - lat: 45.372156
            lng: -122.586125
          - lat: 45.371846
            lng: -122.586016
          - lat: 45.371508
            lng: -122.585901
        distance: 513.266
        duration: 25.269
        road_name: Cascade Highway
        exits: []
        instruction: Keep right to take OR 213 South/Cascade Highway.
        visual_instructions: []
        spoken_instructions: []
        annotations: ~
        incidents: []
      - geometry:
          - lat: 45.371508
            lng: -122.585901
          - lat: 45.371508
            lng: -122.585901
        distance: 0
        duration: 0
        road_name: Cascade Highway
        exits: []
        instruction: You have arrived at your destination.
        visual_instructions: []
        spoken_instructions: []
        annotations: ~
        incidents: []
    remaining_waypoints:
      - coordinate:
          lat: 45.371508
          lng: -122.585901
        kind: Break
    progress:
      distanceToNextManeuver: "100.5197095129"
      distanceRemaining: "100.5197095129"
      durationRemaining: "4.9487644607"
    summary:
      distanceTraveled: "972.3483767893"
      snappedDistanceTraveled: "972.3483767893"
      startedAt: "[timestamp]"
      endedAt: "[none]"
    deviation: NoDeviation
    visual_instruction: ~
    spoken_instruction: ~
    annotation_json: ~
- Navigating:
    current_step_geometry_index: 13
    user_location:
      coordinates:
        lat: 45.37231
        lng: -122.586179
      horizontal_accuracy: 0
      course_over_ground:
        degrees: 166
        accuracy: 5
      speed: ~
    snapped_user_location:
      coordinates:
        lat: 45.37231
        lng: -122.586179
      horizontal_accuracy: 0
      course_over_ground:
        degrees: 166
        accuracy: 5
      speed: ~
    remaining_steps:
      - geometry:
          - lat: 45.375703
            lng: -122.588114
          - lat: 45.375631
            lng: -122.58789
          - lat: 45.375576
            lng: -122.587713
          - lat: 45.375506
            lng: -122.58758
          - lat: 45.375468
            lng: -122.587524
          - lat: 45.37531
            lng: -122.587349
          - lat: 45.375003
            lng: -122.587226
          - lat: 45.374495
            lng: -122.587017
          - lat: 45.374137
            lng: -122.586867
          - lat: 45.373646
            lng: -122.586686
          - lat: 45.373572
            lng: -122.586658
          - lat: 45.373194
            lng: -122.586506
          - lat: 45.372855
            lng: -122.586367
          - lat: 45.372463
            lng: -122.586234
          - lat: 45.372156
            lng: -122.586125
          - lat: 45.371846
            lng: -122.586016
          - lat: 45.371508
            lng: -122.585901
        distance: 513.266
        duration: 25.269
        road_name: Cascade Highway
        exits: []
        instruction: Keep right to take OR 213 South/Cascade Highway.
        visual_instructions: []
        spoken_instructions: []
        annotations: ~
        incidents: []
      - geometry:
          - lat: 45.371508
            lng: -122.585901
          - lat: 45.371508
            lng: -122.585901
        distance: 0
        duration: 0
        road_name: Cascade Highway
        exits: []
        instruction: You have arrived at your destination.
        visual_instructions: []
        spoken_instructions: []
        annotations: ~
        incidents: []
    remaining_waypoints:
      - coordinate:
          lat: 45.371508
          lng: -122.585901
        kind: Break
    progress:
      distanceToNextManeuver: "91.7732605916"
      distanceRemaining: "91.7732605916"
      durationRemaining: "4.5181611911"
    summary:
      distanceTraveled: "981.0776545944"
      snappedDistanceTraveled: "981.0776545944"
      startedAt: "[timestamp]"
      endedAt: "[none]"
    deviation: NoDeviation
    visual_instruction: ~
    spoken_instruction: ~
    annotation_json: ~
- Navigating:
    current_step_geometry_index: 13
    user_location:
      coordinates:
        lat: 45.372233
        lng: -122.586152
      horizontal_accuracy: 0
      course_over_ground:
        degrees: 166
        accuracy: 5
      speed: ~
    snapped_user_location:
      coordinates:
        lat: 45.372233
        lng: -122.586152
      horizontal_accuracy: 0
      course_over_ground:
        degrees: 166
        accuracy: 5
      speed: ~
    remaining_steps:
      - geometry:
          - lat: 45.375703
            lng: -122.588114
          - lat: 45.375631
            lng: -122.58789
          - lat: 45.375576
            lng: -122.587713
          - lat: 45.375506
            lng: -122.58758
          - lat: 45.375468
            lng: -122.587524
          - lat: 45.37531
            lng: -122.587349
          - lat: 45.375003
            lng: -122.587226
          - lat: 45.374495
            lng: -122.587017
          - lat: 45.374137
            lng: -122.586867
          - lat: 45.373646
            lng: -122.586686
          - lat: 45.373572
            lng: -122.586658
          - lat: 45.373194
            lng: -122.586506
          - lat: 45.372855
            lng: -122.586367
          - lat: 45.372463
            lng: -122.586234
          - lat: 45.372156
            lng: -122.586125
          - lat: 45.371846
            lng: -122.586016
          - lat: 45.371508
            lng: -122.585901
        distance: 513.266
        duration: 25.269
        road_name: Cascade Highway
        exits: []
        instruction: Keep right to take OR 213 South/Cascade Highway.
        visual_instructions: []
        spoken_instructions: []
        annotations: ~
        incidents: []
      - geometry:
          - lat: 45.371508
            lng: -122.585901
          - lat: 45.371508
            lng: -122.585901
        distance: 0
        duration: 0
        road_name: Cascade Highway
        exits: []
        instruction: You have arrived at your destination.
        visual_instructions: []
        spoken_instructions: []
        annotations: ~
        incidents: []
    remaining_waypoints: []
    progress:
      distanceToNextManeuver: "82.9611735228"
      distanceRemaining: "82.9611735228"
      durationRemaining: "4.0843264384"
    summary:
      distanceTraveled: "989.8956162454"
      snappedDistanceTraveled: "989.8956162454"
      startedAt: "[timestamp]"
      endedAt: "[none]"
    deviation: NoDeviation
    visual_instruction: ~
    spoken_instruction: ~
    annotation_json: ~
- Navigating:
    current_step_geometry_index: 13
    user_location:
      coordinates:
        lat: 45.372156
        lng: -122.586125
      horizontal_accuracy: 0
      course_over_ground:
        degrees: 166
        accuracy: 5
      speed: ~
    snapped_user_location:
      coordinates:
        lat: 45.372156
        lng: -122.586125
      horizontal_accuracy: 0
      course_over_ground:
        degrees: 166
        accuracy: 5
      speed: ~
    remaining_steps:
      - geometry:
          - lat: 45.375703
            lng: -122.588114
          - lat: 45.375631
            lng: -122.58789
          - lat: 45.375576
            lng: -122.587713
          - lat: 45.375506
            lng: -122.58758
          - lat: 45.375468
            lng: -122.587524
          - lat: 45.37531
            lng: -122.587349
          - lat: 45.375003
            lng: -122.587226
          - lat: 45.374495
            lng: -122.587017
          - lat: 45.374137
            lng: -122.586867
          - lat: 45.373646
            lng: -122.586686
          - lat: 45.373572
            lng: -122.586658
          - lat: 45.373194
            lng: -122.586506
          - lat: 45.372855
            lng: -122.586367
          - lat: 45.372463
            lng: -122.586234
          - lat: 45.372156
            lng: -122.586125
          - lat: 45.371846
            lng: -122.586016
          - lat: 45.371508
            lng: -122.585901
        distance: 513.266
        duration: 25.269
        road_name: Cascade Highway
        exits: []
        instruction: Keep right to take OR 213 South/Cascade Highway.
        visual_instructions: []
        spoken_instructions: []
        annotations: ~
        incidents: []
      - geometry:
          - lat: 45.371508
            lng: -122.585901
          - lat: 45.371508
            lng: -122.585901
        distance: 0
        duration: 0
        road_name: Cascade Highway
        exits: []
        instruction: You have arrived at your destination.
        visual_instructions: []
        spoken_instructions: []
        annotations: ~
        incidents: []
    remaining_waypoints: []
    progress:
      distanceToNextManeuver: "74.1490864533"
      distanceRemaining: "74.1490864533"
      durationRemaining: "3.6504916858"
    summary:
      distanceTraveled: "998.7135785839"
      snappedDistanceTraveled: "998.7135785839"
      startedAt: "[timestamp]"
      endedAt: "[none]"
    deviation: NoDeviation
    visual_instruction: ~
    spoken_instruction: ~
    annotation_json: ~
- Navigating:
    current_step_geometry_index: 14
    user_location:
      coordinates:
        lat: 45.372079
        lng: -122.586098
      horizontal_accuracy: 0
      course_over_ground:
        degrees: 166
        accuracy: 5
      speed: ~
    snapped_user_location:
      coordinates:
        lat: 45.372079
        lng: -122.586098
      horizontal_accuracy: 0
      course_over_ground:
        degrees: 166
        accuracy: 5
      speed: ~
    remaining_steps:
      - geometry:
          - lat: 45.375703
            lng: -122.588114
          - lat: 45.375631
            lng: -122.58789
          - lat: 45.375576
            lng: -122.587713
          - lat: 45.375506
            lng: -122.58758
          - lat: 45.375468
            lng: -122.587524
          - lat: 45.37531
            lng: -122.587349
          - lat: 45.375003
            lng: -122.587226
          - lat: 45.374495
            lng: -122.587017
          - lat: 45.374137
            lng: -122.586867
          - lat: 45.373646
            lng: -122.586686
          - lat: 45.373572
            lng: -122.586658
          - lat: 45.373194
            lng: -122.586506
          - lat: 45.372855
            lng: -122.586367
          - lat: 45.372463
            lng: -122.586234
          - lat: 45.372156
            lng: -122.586125
          - lat: 45.371846
            lng: -122.586016
          - lat: 45.371508
            lng: -122.585901
        distance: 513.266
        duration: 25.269
        road_name: Cascade Highway
        exits: []
        instruction: Keep right to take OR 213 South/Cascade Highway.
        visual_instructions: []
        spoken_instructions: []
        annotations: ~
        incidents: []
      - geometry:
          - lat: 45.371508
            lng: -122.585901
          - lat: 45.371508
            lng: -122.585901
        distance: 0
        duration: 0
        road_name: Cascade Highway
        exits: []
        instruction: You have arrived at your destination.
        visual_instructions: []
        spoken_instructions: []
        annotations: ~
        incidents: []
    remaining_waypoints: []
    progress:
      distanceToNextManeuver: "65.3323936046"
      distanceRemaining: "65.3323936046"
      durationRemaining: "3.2164301824"
    summary:
      distanceTraveled: "1007.5315416082"
      snappedDistanceTraveled: "1007.5315416082"
      startedAt: "[timestamp]"
      endedAt: "[none]"
    deviation: NoDeviation
    visual_instruction: ~
    spoken_instruction: ~
    annotation_json: ~
- Navigating:
    current_step_geometry_index: 14
    user_location:
      coordinates:
        lat: 45.372001
        lng: -122.58607
      horizontal_accuracy: 0
      course_over_ground:
        degrees: 166
        accuracy: 5
      speed: ~
    snapped_user_location:
      coordinates:
        lat: 45.372001
        lng: -122.58607
      horizontal_accuracy: 0
      course_over_ground:
        degrees: 166
        accuracy: 5
      speed: ~
    remaining_steps:
      - geometry:
          - lat: 45.375703
            lng: -122.588114
          - lat: 45.375631
            lng: -122.58789
          - lat: 45.375576
            lng: -122.587713
          - lat: 45.375506
            lng: -122.58758
          - lat: 45.375468
            lng: -122.587524
          - lat: 45.37531
            lng: -122.587349
          - lat: 45.375003
            lng: -122.587226
          - lat: 45.374495
            lng: -122.587017
          - lat: 45.374137
            lng: -122.586867
          - lat: 45.373646
            lng: -122.586686
          - lat: 45.373572
            lng: -122.586658
          - lat: 45.373194
            lng: -122.586506
          - lat: 45.372855
            lng: -122.586367
          - lat: 45.372463
            lng: -122.586234
          - lat: 45.372156
            lng: -122.586125
          - lat: 45.371846
            lng: -122.586016
          - lat: 45.371508
            lng: -122.585901
        distance: 513.266
        duration: 25.269
        road_name: Cascade Highway
        exits: []
        instruction: Keep right to take OR 213 South/Cascade Highway.
        visual_instructions: []
        spoken_instructions: []
        annotations: ~
        incidents: []
      - geometry:
          - lat: 45.371508
            lng: -122.585901
          - lat: 45.371508
            lng: -122.585901
        distance: 0
        duration: 0
        road_name: Cascade Highway
        exits: []
        instruction: You have arrived at your destination.
        visual_instructions: []
        spoken_instructions: []
        annotations: ~
        incidents: []
    remaining_waypoints: []
    progress:
      distanceToNextManeuver: "56.3779245157"
      distanceRemaining: "56.3779245157"
      durationRemaining: "2.7755857091"
    summary:
      distanceTraveled: "1016.4762921153"
      snappedDistanceTraveled: "1016.4762921153"
      startedAt: "[timestamp]"
      endedAt: "[none]"
    deviation: NoDeviation
    visual_instruction: ~
    spoken_instruction: ~
    annotation_json: ~
- Navigating:
    current_step_geometry_index: 14
    user_location:
      coordinates:
        lat: 45.371924
        lng: -122.586043
      horizontal_accuracy: 0
      course_over_ground:
        degrees: 166
        accuracy: 5
      speed: ~
    snapped_user_location:
      coordinates:
        lat: 45.371924
        lng: -122.586043
      horizontal_accuracy: 0
      course_over_ground:
        degrees: 166
        accuracy: 5
      speed: ~
    remaining_steps:
      - geometry:
          - lat: 45.375703
            lng: -122.588114
          - lat: 45.375631
            lng: -122.58789
          - lat: 45.375576
            lng: -122.587713
          - lat: 45.375506
            lng: -122.58758
          - lat: 45.375468
            lng: -122.587524
          - lat: 45.37531
            lng: -122.587349
          - lat: 45.375003
            lng: -122.587226
          - lat: 45.374495
            lng: -122.587017
          - lat: 45.374137
            lng: -122.586867
          - lat: 45.373646
            lng: -122.586686
          - lat: 45.373572
            lng: -122.586658
          - lat: 45.373194
            lng: -122.586506
          - lat: 45.372855
            lng: -122.586367
          - lat: 45.372463
            lng: -122.586234
          - lat: 45.372156
            lng: -122.586125
          - lat: 45.371846
            lng: -122.586016
          - lat: 45.371508
            lng: -122.585901
        distance: 513.266
        duration: 25.269
        road_name: Cascade Highway
        exits: []
        instruction: Keep right to take OR 213 South/Cascade Highway.
        visual_instructions: []
        spoken_instructions: []
        annotations: ~
        incidents: []
      - geometry:
          - lat: 45.371508
            lng: -122.585901
          - lat: 45.371508
            lng: -122.585901
        distance: 0
        duration: 0
        road_name: Cascade Highway
        exits: []
        instruction: You have arrived at your destination.
        visual_instructions: []
        spoken_instructions: []
        annotations: ~
        incidents: []
    remaining_waypoints: []
    progress:
      distanceToNextManeuver: "47.5612316665"
      distanceRemaining: "47.5612316665"
      durationRemaining: "2.3415242057"
    summary:
      distanceTraveled: "1025.2942565224"
      snappedDistanceTraveled: "1025.2942565224"
      startedAt: "[timestamp]"
      endedAt: "[none]"
    deviation: NoDeviation
    visual_instruction: ~
    spoken_instruction: ~
    annotation_json: ~
- Navigating:
    current_step_geometry_index: 14
    user_location:
      coordinates:
        lat: 45.371846
        lng: -122.586016
      horizontal_accuracy: 0
      course_over_ground:
        degrees: 166
        accuracy: 5
      speed: ~
    snapped_user_location:
      coordinates:
        lat: 45.371846
        lng: -122.586016
      horizontal_accuracy: 0
      course_over_ground:
        degrees: 166
        accuracy: 5
      speed: ~
    remaining_steps:
      - geometry:
          - lat: 45.375703
            lng: -122.588114
          - lat: 45.375631
            lng: -122.58789
          - lat: 45.375576
            lng: -122.587713
          - lat: 45.375506
            lng: -122.58758
          - lat: 45.375468
            lng: -122.587524
          - lat: 45.37531
            lng: -122.587349
          - lat: 45.375003
            lng: -122.587226
          - lat: 45.374495
            lng: -122.587017
          - lat: 45.374137
            lng: -122.586867
          - lat: 45.373646
            lng: -122.586686
          - lat: 45.373572
            lng: -122.586658
          - lat: 45.373194
            lng: -122.586506
          - lat: 45.372855
            lng: -122.586367
          - lat: 45.372463
            lng: -122.586234
          - lat: 45.372156
            lng: -122.586125
          - lat: 45.371846
            lng: -122.586016
          - lat: 45.371508
            lng: -122.585901
        distance: 513.266
        duration: 25.269
        road_name: Cascade Highway
        exits: []
        instruction: Keep right to take OR 213 South/Cascade Highway.
        visual_instructions: []
        spoken_instructions: []
        annotations: ~
        incidents: []
      - geometry:
          - lat: 45.371508
            lng: -122.585901
          - lat: 45.371508
            lng: -122.585901
        distance: 0
        duration: 0
        road_name: Cascade Highway
        exits: []
        instruction: You have arrived at your destination.
        visual_instructions: []
        spoken_instructions: []
        annotations: ~
        incidents: []
    remaining_waypoints: []
    progress:
      distanceToNextManeuver: "38.6426041290"
      distanceRemaining: "38.6426041290"
      durationRemaining: "1.9024442759"
    summary:
      distanceTraveled: "1034.2202288556"
      snappedDistanceTraveled: "1034.2202288556"
      startedAt: "[timestamp]"
      endedAt: "[none]"
    deviation: NoDeviation
    visual_instruction: ~
    spoken_instruction: ~
    annotation_json: ~
- Navigating:
    current_step_geometry_index: 15
    user_location:
      coordinates:
        lat: 45.371762
        lng: -122.585987
      horizontal_accuracy: 0
      course_over_ground:
        degrees: 166
        accuracy: 5
      speed: ~
    snapped_user_location:
      coordinates:
        lat: 45.371762
        lng: -122.585987
      horizontal_accuracy: 0
      course_over_ground:
        degrees: 166
        accuracy: 5
      speed: ~
    remaining_steps:
      - geometry:
          - lat: 45.375703
            lng: -122.588114
          - lat: 45.375631
            lng: -122.58789
          - lat: 45.375576
            lng: -122.587713
          - lat: 45.375506
            lng: -122.58758
          - lat: 45.375468
            lng: -122.587524
          - lat: 45.37531
            lng: -122.587349
          - lat: 45.375003
            lng: -122.587226
          - lat: 45.374495
            lng: -122.587017
          - lat: 45.374137
            lng: -122.586867
          - lat: 45.373646
            lng: -122.586686
          - lat: 45.373572
            lng: -122.586658
          - lat: 45.373194
            lng: -122.586506
          - lat: 45.372855
            lng: -122.586367
          - lat: 45.372463
            lng: -122.586234
          - lat: 45.372156
            lng: -122.586125
          - lat: 45.371846
            lng: -122.586016
          - lat: 45.371508
            lng: -122.585901
        distance: 513.266
        duration: 25.269
        road_name: Cascade Highway
        exits: []
        instruction: Keep right to take OR 213 South/Cascade Highway.
        visual_instructions: []
        spoken_instructions: []
        annotations: ~
        incidents: []
      - geometry:
          - lat: 45.371508
            lng: -122.585901
          - lat: 45.371508
            lng: -122.585901
        distance: 0
        duration: 0
        road_name: Cascade Highway
        exits: []
        instruction: You have arrived at your destination.
        visual_instructions: []
        spoken_instructions: []
        annotations: ~
        incidents: []
    remaining_waypoints: []
    progress:
      distanceToNextManeuver: "29.0244702987"
      distanceRemaining: "29.0244702987"
      durationRemaining: "1.4289264046"
    summary:
      distanceTraveled: "1043.8313971688"
      snappedDistanceTraveled: "1043.8313971688"
      startedAt: "[timestamp]"
      endedAt: "[none]"
    deviation: NoDeviation
    visual_instruction: ~
    spoken_instruction: ~
    annotation_json: ~
- Navigating:
    current_step_geometry_index: 15
    user_location:
      coordinates:
        lat: 45.371677
        lng: -122.585958
      horizontal_accuracy: 0
      course_over_ground:
        degrees: 167
        accuracy: 5
      speed: ~
    snapped_user_location:
      coordinates:
        lat: 45.371677
        lng: -122.585958
      horizontal_accuracy: 0
      course_over_ground:
        degrees: 167
        accuracy: 5
      speed: ~
    remaining_steps:
      - geometry:
          - lat: 45.375703
            lng: -122.588114
          - lat: 45.375631
            lng: -122.58789
          - lat: 45.375576
            lng: -122.587713
          - lat: 45.375506
            lng: -122.58758
          - lat: 45.375468
            lng: -122.587524
          - lat: 45.37531
            lng: -122.587349
          - lat: 45.375003
            lng: -122.587226
          - lat: 45.374495
            lng: -122.587017
          - lat: 45.374137
            lng: -122.586867
          - lat: 45.373646
            lng: -122.586686
          - lat: 45.373572
            lng: -122.586658
          - lat: 45.373194
            lng: -122.586506
          - lat: 45.372855
            lng: -122.586367
          - lat: 45.372463
            lng: -122.586234
          - lat: 45.372156
            lng: -122.586125
          - lat: 45.371846
            lng: -122.586016
          - lat: 45.371508
            lng: -122.585901
        distance: 513.266
        duration: 25.269
        road_name: Cascade Highway
        exits: []
        instruction: Keep right to take OR 213 South/Cascade Highway.
        visual_instructions: []
        spoken_instructions: []
        annotations: ~
        incidents: []
      - geometry:
          - lat: 45.371508
            lng: -122.585901
          - lat: 45.371508
            lng: -122.585901
        distance: 0
        duration: 0
        road_name: Cascade Highway
        exits: []
        instruction: You have arrived at your destination.
        visual_instructions: []
        spoken_instructions: []
        annotations: ~
        incidents: []
    remaining_waypoints: []
    progress:
      distanceToNextManeuver: "19.3038707696"
      distanceRemaining: "19.3038707696"
      durationRemaining: "0.9503639643"
    summary:
      distanceTraveled: "1053.5506639171"
      snappedDistanceTraveled: "1053.5506639171"
      startedAt: "[timestamp]"
      endedAt: "[none]"
    deviation: NoDeviation
    visual_instruction: ~
    spoken_instruction: ~
    annotation_json: ~
- Navigating:
    current_step_geometry_index: 15
    user_location:
      coordinates:
        lat: 45.371593
        lng: -122.58593
      horizontal_accuracy: 0
      course_over_ground:
        degrees: 166
        accuracy: 5
      speed: ~
    snapped_user_location:
      coordinates:
        lat: 45.371593
        lng: -122.58593
      horizontal_accuracy: 0
      course_over_ground:
        degrees: 166
        accuracy: 5
      speed: ~
    remaining_steps:
      - geometry:
          - lat: 45.375703
            lng: -122.588114
          - lat: 45.375631
            lng: -122.58789
          - lat: 45.375576
            lng: -122.587713
          - lat: 45.375506
            lng: -122.58758
          - lat: 45.375468
            lng: -122.587524
          - lat: 45.37531
            lng: -122.587349
          - lat: 45.375003
            lng: -122.587226
          - lat: 45.374495
            lng: -122.587017
          - lat: 45.374137
            lng: -122.586867
          - lat: 45.373646
            lng: -122.586686
          - lat: 45.373572
            lng: -122.586658
          - lat: 45.373194
            lng: -122.586506
          - lat: 45.372855
            lng: -122.586367
          - lat: 45.372463
            lng: -122.586234
          - lat: 45.372156
            lng: -122.586125
          - lat: 45.371846
            lng: -122.586016
          - lat: 45.371508
            lng: -122.585901
        distance: 513.266
        duration: 25.269
        road_name: Cascade Highway
        exits: []
        instruction: Keep right to take OR 213 South/Cascade Highway.
        visual_instructions: []
        spoken_instructions: []
        annotations: ~
        incidents: []
      - geometry:
          - lat: 45.371508
            lng: -122.585901
          - lat: 45.371508
            lng: -122.585901
        distance: 0
        duration: 0
        road_name: Cascade Highway
        exits: []
        instruction: You have arrived at your destination.
        visual_instructions: []
        spoken_instructions: []
        annotations: ~
        incidents: []
    remaining_waypoints: []
    progress:
      distanceToNextManeuver: "9.7205995291"
      distanceRemaining: "9.7205995291"
      durationRemaining: "0.4785624403"
    summary:
      distanceTraveled: "1063.1437225706"
      snappedDistanceTraveled: "1063.1437225706"
      startedAt: "[timestamp]"
      endedAt: "[none]"
    deviation: NoDeviation
    visual_instruction: ~
    spoken_instruction: ~
    annotation_json: ~
- Navigating:
    current_step_geometry_index: 0
    user_location:
      coordinates:
        lat: 45.371508
        lng: -122.585901
      horizontal_accuracy: 0
      course_over_ground:
        degrees: 180
        accuracy: 5
      speed: ~
    snapped_user_location:
      coordinates:
        lat: 45.371508
        lng: -122.585901
      horizontal_accuracy: 0
      course_over_ground:
        degrees: 180
        accuracy: 5
      speed: ~
    remaining_steps:
      - geometry:
          - lat: 45.371508
            lng: -122.585901
          - lat: 45.371508
            lng: -122.585901
        distance: 0
        duration: 0
        road_name: Cascade Highway
        exits: []
        instruction: You have arrived at your destination.
        visual_instructions: []
        spoken_instructions: []
        annotations: ~
        incidents: []
    remaining_waypoints: []
    progress:
      distanceToNextManeuver: "0.0000000000"
      distanceRemaining: "0.0000000000"
      durationRemaining: "0.0000000000"
    summary:
      distanceTraveled: "1072.8629908967"
      snappedDistanceTraveled: "1072.8629908967"
      startedAt: "[timestamp]"
      endedAt: "[none]"
    deviation: NoDeviation
    visual_instruction: ~
    spoken_instruction: ~
    annotation_json: ~
- Complete:
    user_location:
      coordinates:
        lat: 45.371508
        lng: -122.585901
      horizontal_accuracy: 0
      course_over_ground:
        degrees: 180
        accuracy: 5
      speed: ~
    summary:
      distanceTraveled: "1072.8629908967"
      snappedDistanceTraveled: "1072.8629908967"
      startedAt: "[timestamp]"
      endedAt: "[timestamp]"<|MERGE_RESOLUTION|>--- conflicted
+++ resolved
@@ -334,21 +334,12 @@
           lng: -122.585901
         kind: Break
     progress:
-<<<<<<< HEAD
-      distanceToNextManeuver: 227.5923547378452
-      distanceRemaining: 1035.8583547378453
-      durationRemaining: 46.733135559702674
-    summary:
-      distanceTraveled: 37.24724404027443
-      snappedDistanceTraveled: 37.24724404027443
-=======
       distanceToNextManeuver: "227.5923547378"
       distanceRemaining: "1035.8583547378"
       durationRemaining: "46.7331355597"
     summary:
       distanceTraveled: "37.2472440403"
       snappedDistanceTraveled: "37.2472440403"
->>>>>>> e48ff957
       startedAt: "[timestamp]"
       endedAt: "[none]"
     deviation: NoDeviation
@@ -515,21 +506,12 @@
           lng: -122.585901
         kind: Break
     progress:
-<<<<<<< HEAD
-      distanceToNextManeuver: 218.6887779033958
-      distanceRemaining: 1026.9547779033958
-      durationRemaining: 46.37298490614234
-    summary:
-      distanceTraveled: 46.14764982195015
-      snappedDistanceTraveled: 46.14764982195015
-=======
       distanceToNextManeuver: "218.6887779034"
       distanceRemaining: "1026.9547779034"
       durationRemaining: "46.3729849061"
     summary:
       distanceTraveled: "46.1476498220"
       snappedDistanceTraveled: "46.1476498220"
->>>>>>> e48ff957
       startedAt: "[timestamp]"
       endedAt: "[none]"
     deviation: NoDeviation
@@ -700,13 +682,8 @@
       distanceRemaining: "1018.0512010700"
       durationRemaining: "46.0128342526"
     summary:
-<<<<<<< HEAD
-      distanceTraveled: 55.048060024919124
-      snappedDistanceTraveled: 55.048060024919124
-=======
       distanceTraveled: "55.0480600249"
       snappedDistanceTraveled: "55.0480600249"
->>>>>>> e48ff957
       startedAt: "[timestamp]"
       endedAt: "[none]"
     deviation: NoDeviation
@@ -877,13 +854,8 @@
       distanceRemaining: "1009.1476242362"
       durationRemaining: "45.6526835991"
     summary:
-<<<<<<< HEAD
-      distanceTraveled: 63.94847465052119
-      snappedDistanceTraveled: 63.94847465052119
-=======
       distanceTraveled: "63.9484746505"
       snappedDistanceTraveled: "63.9484746505"
->>>>>>> e48ff957
       startedAt: "[timestamp]"
       endedAt: "[none]"
     deviation: NoDeviation
@@ -1050,21 +1022,12 @@
           lng: -122.585901
         kind: Break
     progress:
-<<<<<<< HEAD
-      distanceToNextManeuver: 192.0518152322816
-      distanceRemaining: 1000.3178152322815
-      durationRemaining: 45.29551686231688
-    summary:
-      distanceTraveled: 72.79423169103421
-      snappedDistanceTraveled: 72.79423169103421
-=======
       distanceToNextManeuver: "192.0518152323"
       distanceRemaining: "1000.3178152323"
       durationRemaining: "45.2955168623"
     summary:
       distanceTraveled: "72.7942316910"
       snappedDistanceTraveled: "72.7942316910"
->>>>>>> e48ff957
       startedAt: "[timestamp]"
       endedAt: "[none]"
     deviation: NoDeviation
@@ -1231,21 +1194,12 @@
           lng: -122.585901
         kind: Break
     progress:
-<<<<<<< HEAD
-      distanceToNextManeuver: 183.1482383988805
-      distanceRemaining: 991.4142383988805
-      durationRemaining: 44.93536620879895
-    summary:
-      distanceTraveled: 81.69465516020833
-      snappedDistanceTraveled: 81.69465516020833
-=======
       distanceToNextManeuver: "183.1482383989"
       distanceRemaining: "991.4142383989"
       durationRemaining: "44.9353662088"
     summary:
       distanceTraveled: "81.6946551602"
       snappedDistanceTraveled: "81.6946551602"
->>>>>>> e48ff957
       startedAt: "[timestamp]"
       endedAt: "[none]"
     deviation: NoDeviation
@@ -1416,13 +1370,8 @@
       distanceRemaining: "982.5106615655"
       durationRemaining: "44.5752155553"
     summary:
-<<<<<<< HEAD
-      distanceTraveled: 90.59508305144665
-      snappedDistanceTraveled: 90.59508305144665
-=======
       distanceTraveled: "90.5950830514"
       snappedDistanceTraveled: "90.5950830514"
->>>>>>> e48ff957
       startedAt: "[timestamp]"
       endedAt: "[none]"
     deviation: NoDeviation
@@ -1593,13 +1542,8 @@
       distanceRemaining: "973.4807284418"
       durationRemaining: "44.2099537760"
     summary:
-<<<<<<< HEAD
-      distanceTraveled: 99.6295639542388
-      snappedDistanceTraveled: 99.6295639542388
-=======
       distanceTraveled: "99.6295639542"
       snappedDistanceTraveled: "99.6295639542"
->>>>>>> e48ff957
       startedAt: "[timestamp]"
       endedAt: "[none]"
     deviation: NoDeviation
@@ -1770,13 +1714,8 @@
       distanceRemaining: "964.4507953192"
       durationRemaining: "43.8446919969"
     summary:
-<<<<<<< HEAD
-      distanceTraveled: 108.66404940064508
-      snappedDistanceTraveled: 108.66404940064508
-=======
       distanceTraveled: "108.6640494006"
       snappedDistanceTraveled: "108.6640494006"
->>>>>>> e48ff957
       startedAt: "[timestamp]"
       endedAt: "[none]"
     deviation: NoDeviation
@@ -1947,13 +1886,8 @@
       distanceRemaining: "955.4208621959"
       durationRemaining: "43.4794302176"
     summary:
-<<<<<<< HEAD
-      distanceTraveled: 117.69853939165397
-      snappedDistanceTraveled: 117.69853939165397
-=======
       distanceTraveled: "117.6985393917"
       snappedDistanceTraveled: "117.6985393917"
->>>>>>> e48ff957
       startedAt: "[timestamp]"
       endedAt: "[none]"
     deviation: NoDeviation
@@ -2124,13 +2058,8 @@
       distanceRemaining: "946.3909290733"
       durationRemaining: "43.1141684384"
     summary:
-<<<<<<< HEAD
-      distanceTraveled: 126.73303392683665
-      snappedDistanceTraveled: 126.73303392683665
-=======
       distanceTraveled: "126.7330339268"
       snappedDistanceTraveled: "126.7330339268"
->>>>>>> e48ff957
       startedAt: "[timestamp]"
       endedAt: "[none]"
     deviation: NoDeviation
@@ -2301,13 +2230,8 @@
       distanceRemaining: "937.3398930874"
       durationRemaining: "42.7480530461"
     summary:
-<<<<<<< HEAD
-      distanceTraveled: 135.7438459032604
-      snappedDistanceTraveled: 135.7438459032604
-=======
       distanceTraveled: "135.7438459033"
       snappedDistanceTraveled: "135.7438459033"
->>>>>>> e48ff957
       startedAt: "[timestamp]"
       endedAt: "[none]"
     deviation: NoDeviation
@@ -2478,13 +2402,8 @@
       distanceRemaining: "928.3099599648"
       durationRemaining: "42.3827912669"
     summary:
-<<<<<<< HEAD
-      distanceTraveled: 144.77834944885942
-      snappedDistanceTraveled: 144.77834944885942
-=======
       distanceTraveled: "144.7783494489"
       snappedDistanceTraveled: "144.7783494489"
->>>>>>> e48ff957
       startedAt: "[timestamp]"
       endedAt: "[none]"
     deviation: NoDeviation
@@ -2655,13 +2574,8 @@
       distanceRemaining: "919.2800268425"
       durationRemaining: "42.0175294878"
     summary:
-<<<<<<< HEAD
-      distanceTraveled: 153.8128575382751
-      snappedDistanceTraveled: 153.8128575382751
-=======
       distanceTraveled: "153.8128575383"
       snappedDistanceTraveled: "153.8128575383"
->>>>>>> e48ff957
       startedAt: "[timestamp]"
       endedAt: "[none]"
     deviation: NoDeviation
@@ -2832,13 +2746,8 @@
       distanceRemaining: "910.2500937189"
       durationRemaining: "41.6522677085"
     summary:
-<<<<<<< HEAD
-      distanceTraveled: 162.8473701734106
-      snappedDistanceTraveled: 162.8473701734106
-=======
       distanceTraveled: "162.8473701734"
       snappedDistanceTraveled: "162.8473701734"
->>>>>>> e48ff957
       startedAt: "[timestamp]"
       endedAt: "[none]"
     deviation: NoDeviation
@@ -3009,13 +2918,8 @@
       distanceRemaining: "901.2201605963"
       durationRemaining: "41.2870059293"
     summary:
-<<<<<<< HEAD
-      distanceTraveled: 171.88188735214513
-      snappedDistanceTraveled: 171.88188735214513
-=======
       distanceTraveled: "171.8818873521"
       snappedDistanceTraveled: "171.8818873521"
->>>>>>> e48ff957
       startedAt: "[timestamp]"
       endedAt: "[none]"
     deviation: NoDeviation
@@ -3186,13 +3090,8 @@
       distanceRemaining: "892.1902274730"
       durationRemaining: "40.9217441501"
     summary:
-<<<<<<< HEAD
-      distanceTraveled: 180.91640907546713
-      snappedDistanceTraveled: 180.91640907546713
-=======
       distanceTraveled: "180.9164090755"
       snappedDistanceTraveled: "180.9164090755"
->>>>>>> e48ff957
       startedAt: "[timestamp]"
       endedAt: "[none]"
     deviation: NoDeviation
@@ -3363,13 +3262,8 @@
       distanceRemaining: "882.8396109559"
       durationRemaining: "40.5435106927"
     summary:
-<<<<<<< HEAD
-      distanceTraveled: 190.27379508822978
-      snappedDistanceTraveled: 190.27379508822978
-=======
       distanceTraveled: "190.2737950882"
       snappedDistanceTraveled: "190.2737950882"
->>>>>>> e48ff957
       startedAt: "[timestamp]"
       endedAt: "[none]"
     deviation: NoDeviation
@@ -3540,13 +3434,8 @@
       distanceRemaining: "873.5414963308"
       durationRemaining: "40.1674009425"
     summary:
-<<<<<<< HEAD
-      distanceTraveled: 199.55223280387887
-      snappedDistanceTraveled: 199.55223280387887
-=======
       distanceTraveled: "199.5522328039"
       snappedDistanceTraveled: "199.5522328039"
->>>>>>> e48ff957
       startedAt: "[timestamp]"
       endedAt: "[none]"
     deviation: NoDeviation
@@ -3717,13 +3606,8 @@
       distanceRemaining: "864.1908798123"
       durationRemaining: "39.7891674850"
     summary:
-<<<<<<< HEAD
-      distanceTraveled: 208.90962849924352
-      snappedDistanceTraveled: 208.90962849924352
-=======
       distanceTraveled: "208.9096284992"
       snappedDistanceTraveled: "208.9096284992"
->>>>>>> e48ff957
       startedAt: "[timestamp]"
       endedAt: "[none]"
     deviation: NoDeviation
@@ -3894,13 +3778,8 @@
       distanceRemaining: "854.8402632941"
       durationRemaining: "39.4109340275"
     summary:
-<<<<<<< HEAD
-      distanceTraveled: 218.26702907534903
-      snappedDistanceTraveled: 218.26702907534903
-=======
       distanceTraveled: "218.2670290753"
       snappedDistanceTraveled: "218.2670290753"
->>>>>>> e48ff957
       startedAt: "[timestamp]"
       endedAt: "[none]"
     deviation: NoDeviation
@@ -11093,15 +10972,9 @@
           lng: -122.585901
         kind: Break
     progress:
-<<<<<<< HEAD
-      distanceToNextManeuver: 472.5097693776747
-      distanceRemaining: 472.5097693776747
-      durationRemaining: 23.262498124567887
-=======
       distanceToNextManeuver: "472.5097693777"
       distanceRemaining: "472.5097693777"
       durationRemaining: "23.2624981246"
->>>>>>> e48ff957
     summary:
       distanceTraveled: "600.3416385072"
       snappedDistanceTraveled: "600.3416385072"
