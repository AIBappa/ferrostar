--- conflicted
+++ resolved
@@ -62,11 +62,7 @@
 
     let initial_state = controller.get_initial_state(initial_user_location);
     assert!(matches!(
-<<<<<<< HEAD
-        initial_state.trip_state,
-=======
         initial_state.trip_state(),
->>>>>>> 4920a801
         TripState::Navigating { .. }
     ));
 
@@ -115,11 +111,7 @@
         snapped_user_location,
         remaining_steps: initial_remaining_steps,
         ..
-<<<<<<< HEAD
-    } = initial_state.trip_state.clone()
-=======
     } = initial_state.trip_state().clone()
->>>>>>> 4920a801
     else {
         panic!("Expected state to be navigating");
     };
@@ -132,11 +124,7 @@
     let TripState::Navigating {
         snapped_user_location,
         ..
-<<<<<<< HEAD
-    } = intermediate_state.trip_state.clone()
-=======
     } = intermediate_state.trip_state().clone()
->>>>>>> 4920a801
     else {
         panic!("Expected state to be navigating");
     };
@@ -147,11 +135,7 @@
     let terminal_state = controller.advance_to_next_step(intermediate_state);
     let TripState::Navigating {
         remaining_steps, ..
-<<<<<<< HEAD
-    } = terminal_state.trip_state.clone()
-=======
     } = terminal_state.trip_state().clone()
->>>>>>> 4920a801
     else {
         panic!("Expected state to be navigating");
     };
@@ -160,11 +144,7 @@
 
     // There are only two steps, so advancing to the next step should put us in the "arrived" state
     assert!(matches!(
-<<<<<<< HEAD
-        controller.advance_to_next_step(&terminal_state).trip_state,
-=======
         controller.advance_to_next_step(terminal_state).trip_state(),
->>>>>>> 4920a801
         TripState::Complete { .. }
     ));
 }
@@ -213,11 +193,7 @@
         remaining_steps: initial_remaining_steps,
         remaining_waypoints,
         ..
-<<<<<<< HEAD
-    } = initial_state.trip_state.clone()
-=======
     } = initial_state.trip_state().clone()
->>>>>>> 4920a801
     else {
         panic!("Expected state to be navigating");
     };
@@ -230,13 +206,8 @@
         progress,
         ..
     } = controller
-<<<<<<< HEAD
-        .update_user_location(user_location_end_of_first_step, &initial_state)
-        .trip_state
-=======
         .update_user_location(user_location_end_of_first_step, initial_state)
         .trip_state()
->>>>>>> 4920a801
     else {
         panic!("Expected state to be navigating");
     };
